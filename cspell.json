--- conflicted
+++ resolved
@@ -288,10 +288,8 @@
   "ignorePaths": [
     "**/dist/**",
     "examples/**/README.md",
+    "examples/wasm-bindgen*/pkg/*_bg.js",
     "**/webpack.lock.data/**",
-<<<<<<< HEAD
-    "examples/wasm-bindgen*/pkg/*_bg.js"
-=======
     "package.json",
     "yarn.lock",
     "types.d.ts",
@@ -307,6 +305,5 @@
     "test/configCases/**",
     "test/statsCases/**",
     "test/fixtures/**"
->>>>>>> bb0fdc91
   ]
 }