/*
	MIT License http://www.opensource.org/licenses/mit-license.php
	Author Tobias Koppers @sokra
*/
"use strict";

const ConstDependency = require("./dependencies/ConstDependency");
const BasicEvaluatedExpression = require("./BasicEvaluatedExpression");
const {
	approve,
	evaluateToString,
	toConstantDependency,
	toConstantDependencyWithWebpackRequire
} = require("./JavascriptParserHelpers");
const NullFactory = require("./NullFactory");

class RuntimeValue {
	constructor(fn, fileDependencies) {
		this.fn = fn;
		this.fileDependencies = fileDependencies || [];
	}

	exec(parser) {
		for (const fileDependency of this.fileDependencies) {
			parser.state.module.buildInfo.fileDependencies.add(fileDependency);
		}

		return this.fn();
	}
}

const stringifyObj = (obj, parser) => {
	return (
		"Object({" +
		Object.keys(obj)
			.map(key => {
				const code = obj[key];
				return JSON.stringify(key) + ":" + toCode(code, parser);
			})
			.join(",") +
		"})"
	);
};

const toCode = (code, parser) => {
	if (code === null) {
		return "null";
	}
	if (code === undefined) {
		return "undefined";
	}
	if (code instanceof RuntimeValue) {
		return toCode(code.exec(parser), parser);
	}
	if (code instanceof RegExp && code.toString) {
		return code.toString();
	}
	if (typeof code === "function" && code.toString) {
		return "(" + code.toString() + ")";
	}
	if (typeof code === "object") {
		return stringifyObj(code, parser);
	}
	return code + "";
};

class DefinePlugin {
	constructor(definitions) {
		this.definitions = definitions;
	}

	static runtimeValue(fn, fileDependencies) {
		return new RuntimeValue(fn, fileDependencies);
	}

	apply(compiler) {
		const definitions = this.definitions;
		compiler.hooks.compilation.tap(
			"DefinePlugin",
			(compilation, { normalModuleFactory }) => {
				compilation.dependencyFactories.set(ConstDependency, new NullFactory());
				compilation.dependencyTemplates.set(
					ConstDependency,
					new ConstDependency.Template()
				);

				const handler = parser => {
					const walkDefinitions = (definitions, prefix) => {
						Object.keys(definitions).forEach(key => {
							const code = definitions[key];
							if (
								code &&
								typeof code === "object" &&
								!(code instanceof RuntimeValue) &&
								!(code instanceof RegExp)
							) {
								walkDefinitions(code, prefix + key + ".");
								applyObjectDefine(prefix + key, code);
								return;
							}
							applyDefineKey(prefix, key);
							applyDefine(prefix + key, code);
						});
					};

					const applyDefineKey = (prefix, key) => {
						const splittedKey = key.split(".");
						splittedKey.slice(1).forEach((_, i) => {
							const fullKey = prefix + splittedKey.slice(0, i + 1).join(".");
							parser.hooks.canRename.for(fullKey).tap("DefinePlugin", approve);
						});
					};

					const applyDefine = (key, code) => {
						const isTypeof = /^typeof\s+/.test(key);
						if (isTypeof) key = key.replace(/^typeof\s+/, "");
						let recurse = false;
						let recurseTypeof = false;
						if (!isTypeof) {
							parser.hooks.canRename.for(key).tap("DefinePlugin", approve);
							parser.hooks.evaluateIdentifier
								.for(key)
								.tap("DefinePlugin", expr => {
									/**
									 * this is needed in case there is a recursion in the DefinePlugin
									 * to prevent an endless recursion
									 * e.g.: new DefinePlugin({
									 * "a": "b",
									 * "b": "a"
									 * });
									 */
									if (recurse) return;
									recurse = true;
									const res = parser.evaluate(toCode(code, parser));
									recurse = false;
									res.setRange(expr.range);
									return res;
								});
<<<<<<< HEAD
							parser.hooks.expression
								.for(key)
								.tap(
									"DefinePlugin",
									/__webpack_require__/.test(code)
										? toConstantDependencyWithWebpackRequire(parser, code)
										: toConstantDependency(parser, code)
								);
=======
							parser.hooks.expression.for(key).tap("DefinePlugin", expr => {
								const strCode = toCode(code, parser);
								if (/__webpack_require__/.test(strCode)) {
									return ParserHelpers.toConstantDependencyWithWebpackRequire(
										parser,
										strCode
									)(expr);
								} else {
									return ParserHelpers.toConstantDependency(parser, strCode)(
										expr
									);
								}
							});
>>>>>>> e3678aa3
						}
						parser.hooks.evaluateTypeof.for(key).tap("DefinePlugin", expr => {
							/**
							 * this is needed in case there is a recursion in the DefinePlugin
							 * to prevent an endless recursion
							 * e.g.: new DefinePlugin({
							 * "typeof a": "typeof b",
							 * "typeof b": "typeof a"
							 * });
							 */
							if (recurseTypeof) return;
							recurseTypeof = true;
							const typeofCode = isTypeof
								? toCode(code, parser)
								: "typeof (" + toCode(code, parser) + ")";
							const res = parser.evaluate(typeofCode);
							recurseTypeof = false;
							res.setRange(expr.range);
							return res;
						});
						parser.hooks.typeof.for(key).tap("DefinePlugin", expr => {
							const typeofCode = isTypeof
								? toCode(code, parser)
								: "typeof (" + toCode(code, parser) + ")";
							const res = parser.evaluate(typeofCode);
							if (!res.isString()) return;
							return toConstantDependency(
								parser,
								JSON.stringify(res.string)
							).bind(parser)(expr);
						});
					};

					const applyObjectDefine = (key, obj) => {
<<<<<<< HEAD
						const code = stringifyObj(obj);
						parser.hooks.canRename.for(key).tap("DefinePlugin", approve);
=======
						parser.hooks.canRename
							.for(key)
							.tap("DefinePlugin", ParserHelpers.approve);
>>>>>>> e3678aa3
						parser.hooks.evaluateIdentifier
							.for(key)
							.tap("DefinePlugin", expr =>
								new BasicEvaluatedExpression().setTruthy().setRange(expr.range)
							);
<<<<<<< HEAD
						parser.hooks.evaluateTypeof
							.for(key)
							.tap("DefinePlugin", evaluateToString("object"));
						parser.hooks.expression
							.for(key)
							.tap(
								"DefinePlugin",
								/__webpack_require__/.test(code)
									? toConstantDependencyWithWebpackRequire(parser, code)
									: toConstantDependency(parser, code)
							);
						parser.hooks.typeof
							.for(key)
							.tap(
								"DefinePlugin",
								toConstantDependency(parser, JSON.stringify("object"))
							);
=======
						parser.hooks.evaluateTypeof.for(key).tap("DefinePlugin", expr => {
							return ParserHelpers.evaluateToString("object")(expr);
						});
						parser.hooks.expression.for(key).tap("DefinePlugin", expr => {
							const strCode = stringifyObj(obj, parser);

							if (/__webpack_require__/.test(strCode)) {
								return ParserHelpers.toConstantDependencyWithWebpackRequire(
									parser,
									strCode
								)(expr);
							} else {
								return ParserHelpers.toConstantDependency(parser, strCode)(
									expr
								);
							}
						});
						parser.hooks.typeof.for(key).tap("DefinePlugin", expr => {
							return ParserHelpers.toConstantDependency(
								parser,
								JSON.stringify("object")
							)(expr);
						});
>>>>>>> e3678aa3
					};

					walkDefinitions(definitions, "");
				};

				normalModuleFactory.hooks.parser
					.for("javascript/auto")
					.tap("DefinePlugin", handler);
				normalModuleFactory.hooks.parser
					.for("javascript/dynamic")
					.tap("DefinePlugin", handler);
				normalModuleFactory.hooks.parser
					.for("javascript/esm")
					.tap("DefinePlugin", handler);
			}
		);
	}
}
module.exports = DefinePlugin;<|MERGE_RESOLUTION|>--- conflicted
+++ resolved
@@ -136,30 +136,17 @@
 									res.setRange(expr.range);
 									return res;
 								});
-<<<<<<< HEAD
-							parser.hooks.expression
-								.for(key)
-								.tap(
-									"DefinePlugin",
-									/__webpack_require__/.test(code)
-										? toConstantDependencyWithWebpackRequire(parser, code)
-										: toConstantDependency(parser, code)
-								);
-=======
 							parser.hooks.expression.for(key).tap("DefinePlugin", expr => {
 								const strCode = toCode(code, parser);
 								if (/__webpack_require__/.test(strCode)) {
-									return ParserHelpers.toConstantDependencyWithWebpackRequire(
+									return toConstantDependencyWithWebpackRequire(
 										parser,
 										strCode
 									)(expr);
 								} else {
-									return ParserHelpers.toConstantDependency(parser, strCode)(
-										expr
-									);
+									return toConstantDependency(parser, strCode)(expr);
 								}
 							});
->>>>>>> e3678aa3
 						}
 						parser.hooks.evaluateTypeof.for(key).tap("DefinePlugin", expr => {
 							/**
@@ -194,62 +181,32 @@
 					};
 
 					const applyObjectDefine = (key, obj) => {
-<<<<<<< HEAD
-						const code = stringifyObj(obj);
 						parser.hooks.canRename.for(key).tap("DefinePlugin", approve);
-=======
-						parser.hooks.canRename
-							.for(key)
-							.tap("DefinePlugin", ParserHelpers.approve);
->>>>>>> e3678aa3
 						parser.hooks.evaluateIdentifier
 							.for(key)
 							.tap("DefinePlugin", expr =>
 								new BasicEvaluatedExpression().setTruthy().setRange(expr.range)
 							);
-<<<<<<< HEAD
 						parser.hooks.evaluateTypeof
 							.for(key)
 							.tap("DefinePlugin", evaluateToString("object"));
-						parser.hooks.expression
-							.for(key)
-							.tap(
-								"DefinePlugin",
-								/__webpack_require__/.test(code)
-									? toConstantDependencyWithWebpackRequire(parser, code)
-									: toConstantDependency(parser, code)
-							);
+						parser.hooks.expression.for(key).tap("DefinePlugin", expr => {
+							const strCode = stringifyObj(obj, parser);
+
+							if (/__webpack_require__/.test(strCode)) {
+								return toConstantDependencyWithWebpackRequire(parser, strCode)(
+									expr
+								);
+							} else {
+								return toConstantDependency(parser, strCode)(expr);
+							}
+						});
 						parser.hooks.typeof
 							.for(key)
 							.tap(
 								"DefinePlugin",
 								toConstantDependency(parser, JSON.stringify("object"))
 							);
-=======
-						parser.hooks.evaluateTypeof.for(key).tap("DefinePlugin", expr => {
-							return ParserHelpers.evaluateToString("object")(expr);
-						});
-						parser.hooks.expression.for(key).tap("DefinePlugin", expr => {
-							const strCode = stringifyObj(obj, parser);
-
-							if (/__webpack_require__/.test(strCode)) {
-								return ParserHelpers.toConstantDependencyWithWebpackRequire(
-									parser,
-									strCode
-								)(expr);
-							} else {
-								return ParserHelpers.toConstantDependency(parser, strCode)(
-									expr
-								);
-							}
-						});
-						parser.hooks.typeof.for(key).tap("DefinePlugin", expr => {
-							return ParserHelpers.toConstantDependency(
-								parser,
-								JSON.stringify("object")
-							)(expr);
-						});
->>>>>>> e3678aa3
 					};
 
 					walkDefinitions(definitions, "");
