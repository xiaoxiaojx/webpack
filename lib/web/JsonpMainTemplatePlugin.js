/*
	MIT License http://www.opensource.org/licenses/mit-license.php
	Author Tobias Koppers @sokra
*/
"use strict";

const { SyncWaterfallHook } = require("tapable");
const Template = require("../Template");

class JsonpMainTemplatePlugin {
	apply(mainTemplate) {
		const needChunkOnDemandLoadingCode = chunk => {
			for (const chunkGroup of chunk.groupsIterable) {
				if (chunkGroup.getNumberOfChildren() > 0) return true;
			}
			return false;
		};
		const needChunkLoadingCode = chunk => {
			for (const chunkGroup of chunk.groupsIterable) {
				if (chunkGroup.chunks.length > 1) return true;
				if (chunkGroup.getNumberOfChildren() > 0) return true;
			}
			return false;
		};
		const needEntryDeferringCode = chunk => {
			for (const chunkGroup of chunk.groupsIterable) {
				if (chunkGroup.chunks.length > 1) return true;
			}
			return false;
		};
<<<<<<< HEAD

		// TODO webpack 5, no adding to .hooks, use WeakMap and static methods
		["jsonpScript", "linkPreload", "linkPrefetch"].forEach(hook => {
			if (!mainTemplate.hooks[hook]) {
				mainTemplate.hooks[hook] = new SyncWaterfallHook([
					"source",
					"chunk",
					"hash"
				]);
			}
		});
=======
		const needPrefetchingCode = chunk => {
			const allPrefetchChunks = chunk.getChildIdsByOrdersMap(true).prefetch;
			return allPrefetchChunks && Object.keys(allPrefetchChunks).length;
		};
		// TODO refactor this
		if (!mainTemplate.hooks.jsonpScript) {
			mainTemplate.hooks.jsonpScript = new SyncWaterfallHook([
				"source",
				"chunk",
				"hash"
			]);
		}
		if (!mainTemplate.hooks.linkPreload) {
			mainTemplate.hooks.linkPreload = new SyncWaterfallHook([
				"source",
				"chunk",
				"hash"
			]);
		}
		if (!mainTemplate.hooks.linkPrefetch) {
			mainTemplate.hooks.linkPrefetch = new SyncWaterfallHook([
				"source",
				"chunk",
				"hash"
			]);
		}
>>>>>>> ebe90f42

		const getScriptSrcPath = (hash, chunk, chunkIdExpression) => {
			const chunkFilename = mainTemplate.outputOptions.chunkFilename;
			const chunkMaps = chunk.getChunkMaps();
			return mainTemplate.getAssetPath(JSON.stringify(chunkFilename), {
				hash: `" + ${mainTemplate.renderCurrentHashCode(hash)} + "`,
				hashWithLength: length =>
					`" + ${mainTemplate.renderCurrentHashCode(hash, length)} + "`,
				chunk: {
					id: `" + ${chunkIdExpression} + "`,
					hash: `" + ${JSON.stringify(
						chunkMaps.hash
					)}[${chunkIdExpression}] + "`,
					hashWithLength(length) {
						const shortChunkHashMap = Object.create(null);
						for (const chunkId of Object.keys(chunkMaps.hash)) {
							if (typeof chunkMaps.hash[chunkId] === "string") {
								shortChunkHashMap[chunkId] = chunkMaps.hash[chunkId].substr(
									0,
									length
								);
							}
						}
						return `" + ${JSON.stringify(
							shortChunkHashMap
						)}[${chunkIdExpression}] + "`;
					},
					name: `" + (${JSON.stringify(
						chunkMaps.name
					)}[${chunkIdExpression}]||${chunkIdExpression}) + "`,
					contentHash: {
						javascript: `" + ${JSON.stringify(
							chunkMaps.contentHash.javascript
						)}[${chunkIdExpression}] + "`
					},
					contentHashWithLength: {
						javascript: length => {
							const shortContentHashMap = {};
							const contentHash = chunkMaps.contentHash.javascript;
							for (const chunkId of Object.keys(contentHash)) {
								if (typeof contentHash[chunkId] === "string") {
									shortContentHashMap[chunkId] = contentHash[chunkId].substr(
										0,
										length
									);
								}
							}
							return `" + ${JSON.stringify(
								shortContentHashMap
							)}[${chunkIdExpression}] + "`;
						}
					}
				},
				contentHashType: "javascript"
			});
		};
		mainTemplate.hooks.localVars.tap(
			"JsonpMainTemplatePlugin",
			(source, chunk, hash) => {
				const extraCode = [];
				if (needChunkLoadingCode(chunk)) {
					extraCode.push(
						"",
						"// object to store loaded and loading chunks",
						"// undefined = chunk not loaded, null = chunk preloaded/prefetched",
						"// Promise = chunk loading, 0 = chunk loaded",
						"var installedChunks = {",
						Template.indent(
							chunk.ids.map(id => `${JSON.stringify(id)}: 0`).join(",\n")
						),
						"};",
						"",
						needEntryDeferringCode(chunk) ? "var deferredModules = [];" : ""
					);
				}
				if (needChunkOnDemandLoadingCode(chunk)) {
					extraCode.push(
						"",
						"// script path function",
						"function jsonpScriptSrc(chunkId) {",
						Template.indent([
							`return ${mainTemplate.requireFn}.p + ${getScriptSrcPath(
								hash,
								chunk,
								"chunkId"
							)}`
						]),
						"}"
					);
				}
				if (extraCode.length === 0) return source;
				return Template.asString([source, ...extraCode]);
			}
		);

		mainTemplate.hooks.jsonpScript.tap(
			"JsonpMainTemplatePlugin",
			(_, chunk, hash) => {
				const crossOriginLoading =
					mainTemplate.outputOptions.crossOriginLoading;
				const chunkLoadTimeout = mainTemplate.outputOptions.chunkLoadTimeout;
				const jsonpScriptType = mainTemplate.outputOptions.jsonpScriptType;

				return Template.asString([
					"var script = document.createElement('script');",
					"var onScriptComplete;",
					jsonpScriptType
						? `script.type = ${JSON.stringify(jsonpScriptType)};`
						: "",
					"script.charset = 'utf-8';",
					`script.timeout = ${chunkLoadTimeout / 1000};`,
					crossOriginLoading
						? `script.crossOrigin = ${JSON.stringify(crossOriginLoading)};`
						: "",
					`if (${mainTemplate.requireFn}.nc) {`,
					Template.indent(
						`script.setAttribute("nonce", ${mainTemplate.requireFn}.nc);`
					),
					"}",
					"script.src = jsonpScriptSrc(chunkId);",
					"onScriptComplete = function (event) {",
					Template.indent([
						"// avoid mem leaks in IE.",
						"script.onerror = script.onload = null;",
						"clearTimeout(timeout);",
						"var chunk = installedChunks[chunkId];",
						"if(chunk !== 0) {",
						Template.indent([
							"if(chunk) {",
							Template.indent([
								"var errorType = event && (event.type === 'load' ? 'missing' : event.type);",
								"var realSrc = event && event.target && event.target.src;",
								"var error = new Error('Loading chunk ' + chunkId + ' failed.\\n(' + errorType + ': ' + realSrc + ')');",
								"error.type = errorType;",
								"error.request = realSrc;",
								"chunk[1](error);"
							]),
							"}",
							"installedChunks[chunkId] = undefined;"
						]),
						"}"
					]),
					"};",
					"var timeout = setTimeout(function(){",
					Template.indent([
						"onScriptComplete({ type: 'timeout', target: script });"
					]),
					`}, ${chunkLoadTimeout});`,
					"script.onerror = script.onload = onScriptComplete;"
				]);
			}
		);
		mainTemplate.hooks.linkPreload.tap(
			"JsonpMainTemplatePlugin",
			(_, chunk, hash) => {
				const crossOriginLoading =
					mainTemplate.outputOptions.crossOriginLoading;
				const jsonpScriptType = mainTemplate.outputOptions.jsonpScriptType;

				return Template.asString([
					"var link = document.createElement('link');",
					jsonpScriptType
						? `link.type = ${JSON.stringify(jsonpScriptType)};`
						: "",
					"link.charset = 'utf-8';",
					crossOriginLoading
						? `link.crossOrigin = ${JSON.stringify(crossOriginLoading)};`
						: "",
					`if (${mainTemplate.requireFn}.nc) {`,
					Template.indent(
						`link.setAttribute("nonce", ${mainTemplate.requireFn}.nc);`
					),
					"}",
					'link.rel = "preload";',
					'link.as = "script";',
					"link.href = jsonpScriptSrc(chunkId);"
				]);
			}
		);
		mainTemplate.hooks.linkPrefetch.tap(
			"JsonpMainTemplatePlugin",
			(_, chunk, hash) => {
				const crossOriginLoading =
					mainTemplate.outputOptions.crossOriginLoading;

				return Template.asString([
					"var link = document.createElement('link');",
					crossOriginLoading
						? `link.crossOrigin = ${JSON.stringify(crossOriginLoading)};`
						: "",
					`if (${mainTemplate.requireFn}.nc) {`,
					Template.indent(
						`link.setAttribute("nonce", ${mainTemplate.requireFn}.nc);`
					),
					"}",
					'link.rel = "prefetch";',
					'link.as = "script";',
					"link.href = jsonpScriptSrc(chunkId);"
				]);
			}
		);
		mainTemplate.hooks.requireEnsure.tap(
			"JsonpMainTemplatePlugin load",
			(source, chunk, hash) => {
				return Template.asString([
					source,
					"",
					"// JSONP chunk loading for javascript",
					"",
					"var installedChunkData = installedChunks[chunkId];",
					'if(installedChunkData !== 0) { // 0 means "already installed".',
					Template.indent([
						"",
						'// a Promise means "currently loading".',
						"if(installedChunkData) {",
						Template.indent(["promises.push(installedChunkData[2]);"]),
						"} else {",
						Template.indent([
							"// setup Promise in chunk cache",
							"var promise = new Promise(function(resolve, reject) {",
							Template.indent([
								"installedChunkData = installedChunks[chunkId] = [resolve, reject];"
							]),
							"});",
							"promises.push(installedChunkData[2] = promise);",
							"",
							"// start chunk loading",
							"var head = document.getElementsByTagName('head')[0];",
							mainTemplate.hooks.jsonpScript.call("", chunk, hash),
							"head.appendChild(script);"
						]),
						"}"
					]),
					"}"
				]);
			}
		);
		mainTemplate.hooks.requireEnsure.tap(
			{
				name: "JsonpMainTemplatePlugin preload",
				stage: 10
			},
			(source, chunk, hash) => {
				const chunkMap = chunk.getChildIdsByOrdersMap().preload;
				if (!chunkMap || Object.keys(chunkMap).length === 0) return source;
				return Template.asString([
					source,
					"",
					"// chunk preloadng for javascript",
					"",
					`var chunkPreloadMap = ${JSON.stringify(chunkMap, null, "\t")};`,
					"",
					"var chunkPreloadData = chunkPreloadMap[chunkId];",
					"if(chunkPreloadData) {",
					Template.indent([
						"var head = document.getElementsByTagName('head')[0];",
						"chunkPreloadData.forEach(function(chunkId) {",
						Template.indent([
							"if(installedChunks[chunkId] === undefined) {",
							Template.indent([
								"installedChunks[chunkId] = null;",
								mainTemplate.hooks.linkPreload.call("", chunk, hash),
								"head.appendChild(link);"
							]),
							"}"
						]),
						"});"
					]),
					"}"
				]);
			}
		);
		mainTemplate.hooks.requireExtensions.tap(
			"JsonpMainTemplatePlugin",
			(source, chunk) => {
				if (!needChunkOnDemandLoadingCode(chunk)) return source;

				return Template.asString([
					source,
					"",
					"// on error function for async loading",
					`${
						mainTemplate.requireFn
					}.oe = function(err) { console.error(err); throw err; };`
				]);
			}
		);
		mainTemplate.hooks.bootstrap.tap(
			"JsonpMainTemplatePlugin",
			(source, chunk, hash) => {
				if (needChunkLoadingCode(chunk)) {
					const withDefer = needEntryDeferringCode(chunk);
					const withPrefetch = needPrefetchingCode(chunk);
					return Template.asString([
						source,
						"",
						"// install a JSONP callback for chunk loading",
						"function webpackJsonpCallback(data) {",
						Template.indent([
							"var chunkIds = data[0];",
							"var moreModules = data[1];",
							withDefer ? "var executeModules = data[2];" : "",
							withPrefetch ? "var prefetchChunks = data[3] || [];" : "",
							'// add "moreModules" to the modules object,',
							'// then flag all "chunkIds" as loaded and fire callback',
							"var moduleId, chunkId, i = 0, resolves = [];",
							"for(;i < chunkIds.length; i++) {",
							Template.indent([
								"chunkId = chunkIds[i];",
								"if(installedChunks[chunkId]) {",
								Template.indent("resolves.push(installedChunks[chunkId][0]);"),
								"}",
								"installedChunks[chunkId] = 0;"
							]),
							"}",
							"for(moduleId in moreModules) {",
							Template.indent([
								"if(Object.prototype.hasOwnProperty.call(moreModules, moduleId)) {",
								Template.indent(
									mainTemplate.renderAddModule(
										hash,
										chunk,
										"moduleId",
										"moreModules[moduleId]"
									)
								),
								"}"
							]),
							"}",
							"if(parentJsonpFunction) parentJsonpFunction(data);",
							withPrefetch
								? Template.asString([
										"// chunk prefetching for javascript",
										"var head = document.getElementsByTagName('head')[0];",
										"prefetchChunks.forEach(function(chunkId) {",
										Template.indent([
											"if(installedChunks[chunkId] === undefined) {",
											Template.indent([
												"installedChunks[chunkId] = null;",
												mainTemplate.hooks.linkPrefetch.call("", chunk, hash),
												"head.appendChild(link);"
											]),
											"}"
										]),
										"});"
								  ])
								: "",
							"while(resolves.length) {",
							Template.indent("resolves.shift()();"),
							"}",
							withDefer
								? Template.asString([
										"",
										"// add entry modules from loaded chunk to deferred list",
										"deferredModules.push.apply(deferredModules, executeModules || []);",
										"",
										"// run deferred modules when all chunks ready",
										"return checkDeferredModules();"
								  ])
								: ""
						]),
						"};",
						withDefer
							? Template.asString([
									"function checkDeferredModules() {",
									Template.indent([
										"var result;",
										"for(var i = 0; i < deferredModules.length; i++) {",
										Template.indent([
											"var deferredModule = deferredModules[i];",
											"var fulfilled = true;",
											"for(var j = 1; j < deferredModule.length; j++) {",
											Template.indent([
												"var depId = deferredModule[j];",
												"if(installedChunks[depId] !== 0) fulfilled = false;"
											]),
											"}",
											"if(fulfilled) {",
											Template.indent([
												"deferredModules.splice(i--, 1);",
												"result = " +
													mainTemplate.requireFn +
													"(" +
													mainTemplate.requireFn +
													".s = deferredModule[0]);"
											]),
											"}"
										]),
										"}",
										"return result;"
									]),
									"}"
							  ])
							: ""
					]);
				}
				return source;
			}
		);
		mainTemplate.hooks.beforeStartup.tap(
			"JsonpMainTemplatePlugin",
			(source, chunk, hash) => {
				if (needChunkLoadingCode(chunk)) {
					var jsonpFunction = mainTemplate.outputOptions.jsonpFunction;
					var globalObject = mainTemplate.outputOptions.globalObject;
					return Template.asString([
						`var jsonpArray = ${globalObject}[${JSON.stringify(
							jsonpFunction
						)}] = ${globalObject}[${JSON.stringify(jsonpFunction)}] || [];`,
						"var oldJsonpFunction = jsonpArray.push.bind(jsonpArray);",
						"jsonpArray.push = webpackJsonpCallback;",
						"jsonpArray = jsonpArray.slice();",
						"for(var i = 0; i < jsonpArray.length; i++) webpackJsonpCallback(jsonpArray[i]);",
						"var parentJsonpFunction = oldJsonpFunction;",
						"",
						source
					]);
				}
				return source;
			}
		);
		mainTemplate.hooks.beforeStartup.tap(
			"JsonpMainTemplatePlugin",
			(source, chunk, hash) => {
				const prefetchChunks = chunk.getChildIdsByOrders().prefetch;
				if (
					needChunkLoadingCode(chunk) &&
					prefetchChunks &&
					prefetchChunks.length
				) {
					return Template.asString([
						source,
						`webpackJsonpCallback([[], {}, 0, ${JSON.stringify(
							prefetchChunks
						)}]);`
					]);
				}
				return source;
			}
		);
		mainTemplate.hooks.startup.tap(
			"JsonpMainTemplatePlugin",
			(source, chunk, hash) => {
				if (needEntryDeferringCode(chunk)) {
					if (chunk.hasEntryModule()) {
						const entries = [chunk.entryModule].filter(Boolean).map(m =>
							[m.id].concat(
								Array.from(chunk.groupsIterable)[0]
									.chunks.filter(c => c !== chunk)
									.map(c => c.id)
							)
						);
						return Template.asString([
							"// add entry module to deferred list",
							`deferredModules.push(${entries
								.map(e => JSON.stringify(e))
								.join(", ")});`,
							"// run deferred modules when ready",
							"return checkDeferredModules();"
						]);
					} else {
						return Template.asString([
							"// run deferred modules from other chunks",
							"checkDeferredModules();"
						]);
					}
				}
				return source;
			}
		);
		mainTemplate.hooks.hotBootstrap.tap(
			"JsonpMainTemplatePlugin",
			(source, chunk, hash) => {
				const globalObject = mainTemplate.outputOptions.globalObject;
				const hotUpdateChunkFilename =
					mainTemplate.outputOptions.hotUpdateChunkFilename;
				const hotUpdateMainFilename =
					mainTemplate.outputOptions.hotUpdateMainFilename;
				const crossOriginLoading =
					mainTemplate.outputOptions.crossOriginLoading;
				const hotUpdateFunction = mainTemplate.outputOptions.hotUpdateFunction;
				const currentHotUpdateChunkFilename = mainTemplate.getAssetPath(
					JSON.stringify(hotUpdateChunkFilename),
					{
						hash: `" + ${mainTemplate.renderCurrentHashCode(hash)} + "`,
						hashWithLength: length =>
							`" + ${mainTemplate.renderCurrentHashCode(hash, length)} + "`,
						chunk: {
							id: '" + chunkId + "'
						}
					}
				);
				const currentHotUpdateMainFilename = mainTemplate.getAssetPath(
					JSON.stringify(hotUpdateMainFilename),
					{
						hash: `" + ${mainTemplate.renderCurrentHashCode(hash)} + "`,
						hashWithLength: length =>
							`" + ${mainTemplate.renderCurrentHashCode(hash, length)} + "`
					}
				);
				const runtimeSource = Template.getFunctionContent(
					require("./JsonpMainTemplate.runtime.js")
				)
					.replace(/\/\/\$semicolon/g, ";")
					.replace(/\$require\$/g, mainTemplate.requireFn)
					.replace(
						/\$crossOriginLoading\$/g,
						crossOriginLoading
							? `script.crossOrigin = ${JSON.stringify(crossOriginLoading)}`
							: ""
					)
					.replace(/\$hotMainFilename\$/g, currentHotUpdateMainFilename)
					.replace(/\$hotChunkFilename\$/g, currentHotUpdateChunkFilename)
					.replace(/\$hash\$/g, JSON.stringify(hash));
				return `${source}
function hotDisposeChunk(chunkId) {
	delete installedChunks[chunkId];
}
var parentHotUpdateCallback = ${globalObject}[${JSON.stringify(
					hotUpdateFunction
				)}];
${globalObject}[${JSON.stringify(hotUpdateFunction)}] = ${runtimeSource}`;
			}
		);
		mainTemplate.hooks.hash.tap("JsonpMainTemplatePlugin", hash => {
			hash.update("jsonp");
			hash.update("5");
			hash.update(`${mainTemplate.outputOptions.globalObject}`);
			hash.update(`${mainTemplate.outputOptions.chunkFilename}`);
			hash.update(`${mainTemplate.outputOptions.jsonpFunction}`);
			hash.update(`${mainTemplate.outputOptions.hotUpdateFunction}`);
		});
	}
}
module.exports = JsonpMainTemplatePlugin;<|MERGE_RESOLUTION|>--- conflicted
+++ resolved
@@ -28,7 +28,10 @@
 			}
 			return false;
 		};
-<<<<<<< HEAD
+		const needPrefetchingCode = chunk => {
+			const allPrefetchChunks = chunk.getChildIdsByOrdersMap(true).prefetch;
+			return allPrefetchChunks && Object.keys(allPrefetchChunks).length;
+		};
 
 		// TODO webpack 5, no adding to .hooks, use WeakMap and static methods
 		["jsonpScript", "linkPreload", "linkPrefetch"].forEach(hook => {
@@ -40,34 +43,6 @@
 				]);
 			}
 		});
-=======
-		const needPrefetchingCode = chunk => {
-			const allPrefetchChunks = chunk.getChildIdsByOrdersMap(true).prefetch;
-			return allPrefetchChunks && Object.keys(allPrefetchChunks).length;
-		};
-		// TODO refactor this
-		if (!mainTemplate.hooks.jsonpScript) {
-			mainTemplate.hooks.jsonpScript = new SyncWaterfallHook([
-				"source",
-				"chunk",
-				"hash"
-			]);
-		}
-		if (!mainTemplate.hooks.linkPreload) {
-			mainTemplate.hooks.linkPreload = new SyncWaterfallHook([
-				"source",
-				"chunk",
-				"hash"
-			]);
-		}
-		if (!mainTemplate.hooks.linkPrefetch) {
-			mainTemplate.hooks.linkPrefetch = new SyncWaterfallHook([
-				"source",
-				"chunk",
-				"hash"
-			]);
-		}
->>>>>>> ebe90f42
 
 		const getScriptSrcPath = (hash, chunk, chunkIdExpression) => {
 			const chunkFilename = mainTemplate.outputOptions.chunkFilename;
