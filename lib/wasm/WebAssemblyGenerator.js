/*
	MIT License http://www.opensource.org/licenses/mit-license.php
	Author Tobias Koppers @sokra
*/
"use strict";

const Generator = require("../Generator");
const Template = require("../Template");
const WebAssemblyUtils = require("./WebAssemblyUtils");
const { RawSource } = require("webpack-sources");

const { shrinkPaddedLEB128 } = require("@webassemblyjs/wasm-opt");
const { editWithAST, addWithAST } = require("@webassemblyjs/wasm-edit");
const { decode } = require("@webassemblyjs/wasm-parser");
const t = require("@webassemblyjs/ast");

/** @typedef {import("../Module")} Module */
/** @typedef {import("./WebAssemblyUtils").UsedWasmDependency} UsedWasmDependency */

/**
 * @typedef {(ArrayBuffer) => ArrayBuffer} ArrayBufferTransform
 */

/**
 * Run some preprocessing on the binary before wasm-edit
 *
 * @param {ArrayBuffer} ab - original binary
 * @returns {ArrayBufferTransform} transform
 */
function preprocess(ab) {
	const optBin = shrinkPaddedLEB128(new Uint8Array(ab));
	return optBin.buffer;
}

/**
 * @template T
 * @param {Function[]} fns transforms
 * @returns {Function} composed transform
 */
function compose(...fns) {
	return fns.reduce((prevFn, nextFn) => {
		return value => nextFn(prevFn(value));
	}, value => value);
}

// Utility functions

/**
 * @param {t.ModuleImport} n the import
 * @returns {boolean} true, if a global was imported
 */
const isGlobalImport = n => n.descr.type === "GlobalType";

/**
 * @param {t.ModuleImport} n the import
 * @returns {boolean} true, if a func was imported
 */
const isFuncImport = n => n.descr.type === "FuncImportDescr";

// TODO replace with @callback

/**
 * Removes the start instruction
 *
 * @param {Object} state - unused state
 * @returns {ArrayBufferTransform} transform
 */
const removeStartFunc = state => bin => {
	return editWithAST(state.ast, bin, {
		Start(path) {
			path.remove();
		}
	});
};

/**
 * Retrieve the start function
 *
 * @param {Object} ast - Module's AST
 * @returns {t.Identifier | undefined} - node if any
 */
function getStartFuncIndex(ast) {
	let startAtFuncIndex;

	t.traverse(ast, {
		Start({ node }) {
			startAtFuncIndex = node.index;
		}
	});

	return startAtFuncIndex;
}

/**
 * Get imported globals
 *
 * @param {Object} ast - Module's AST
 * @returns {Array<t.ModuleImport>} - nodes
 */
function getImportedGlobals(ast) {
	const importedGlobals = [];

	t.traverse(ast, {
		ModuleImport({ node }) {
			if (isGlobalImport(node) === true) {
				importedGlobals.push(node);
			}
		}
	});

	return importedGlobals;
}

function getCountImportedFunc(ast) {
	let count = 0;

	t.traverse(ast, {
		ModuleImport({ node }) {
			if (isFuncImport(node) === true) {
				count++;
			}
		}
	});

	return count;
}

/**
 * Get next type index
 *
 * @param {Object} ast - Module's AST
 * @returns {t.Index} - index
 */
function getNextTypeIndex(ast) {
	const typeSectionMetadata = t.getSectionMetadata(ast, "type");

	if (typeof typeSectionMetadata === "undefined") {
		return t.indexLiteral(0);
	}

	return t.indexLiteral(typeSectionMetadata.vectorOfSize.value);
}

/**
 * Get next func index
 *
 * The Func section metadata provide informations for implemented funcs
 * in order to have the correct index we shift the index by number of external
 * functions.
 *
 * @param {Object} ast - Module's AST
 * @param {Number} countImportedFunc - number of imported funcs
 * @returns {t.Index} - index
 */
function getNextFuncIndex(ast, countImportedFunc) {
	const funcSectionMetadata = t.getSectionMetadata(ast, "func");

	if (typeof funcSectionMetadata === "undefined") {
		return t.indexLiteral(0 + countImportedFunc);
	}

	const vectorOfSize = funcSectionMetadata.vectorOfSize.value;

	return t.indexLiteral(vectorOfSize + countImportedFunc);
}

/**
 * Rewrite the import globals:
 * - removes the ModuleImport instruction
 * - injects at the same offset a mutable global of the same time
 *
 * Since the imported globals are before the other global declarations, our
 * indices will be preserved.
 *
 * Note that globals will become mutable.
 *
 * @param {Object} state - unused state
 * @returns {ArrayBufferTransform} transform
 */
const rewriteImportedGlobals = state => bin => {
	const additionalInitCode = state.additionalInitCode;
	const newGlobals = [];

	bin = editWithAST(state.ast, bin, {
		ModuleImport(path) {
			if (isGlobalImport(path.node) === true) {
				const globalType = path.node.descr;

				globalType.mutability = "var";

				let init;

				if (globalType.valtype[0] === "i") {
					// create NumberLiteral global initializer
					init = t.objectInstruction("const", globalType.valtype, [
						t.numberLiteralFromRaw(0)
					]);
				} else if (globalType.valtype[0] === "f") {
					// create FloatLiteral global initializer
					init = t.objectInstruction("const", globalType.valtype, [
						t.floatLiteral(0, false, false, "0")
					]);
				} else {
					throw new Error("unknown type: " + globalType.valtype);
				}

				newGlobals.push(t.global(globalType, [init]));

				path.remove();
			}
		},

		// in order to preserve non-imported global's order we need to re-inject
		// those as well
		Global(path) {
			const { node } = path;
			const [init] = node.init;

			if (init.id === "get_global") {
				node.globalType.mutability = "var";

				const initialGlobalidx = init.args[0];

				const valtype = node.globalType.valtype;

				node.init = [
					// Poisong globals, they are meant to be rewritten
					t.objectInstruction("const", valtype, [t.numberLiteralFromRaw(666)])
				];

				additionalInitCode.push(
					/**
					 * get_global in global initilizer only work for imported globals.
					 * They have the same indices than the init params, so use the
					 * same index.
					 */
					t.instruction("get_local", [initialGlobalidx]),
					t.instruction("set_global", [t.indexLiteral(newGlobals.length)])
				);
			}

			newGlobals.push(node);

			path.remove();
		}
	});

	// Add global declaration instructions
	return addWithAST(state.ast, bin, newGlobals);
};

/**
 * Rewrite the export names
 * @param {Object} state state
 * @param {Object} state.ast Module's ast
 * @param {Object} state.module Module
 * @returns {ArrayBufferTransform} transform
 */
const rewriteExportNames = ({ ast, module }) => bin => {
	return editWithAST(ast, bin, {
		ModuleExport(path) {
			const usedName = module.isUsed(path.node.name);
			if (usedName) {
				path.node.name = usedName;
			} else {
				path.remove();
			}
		}
	});
};

/**
 * Mangle import names and modules
 * @param {Object} state state
 * @param {Object} state.ast Module's ast
 * @param {Map<string, UsedWasmDependency>} state.usedDependencyMap mappings to mangle names
 * @returns {ArrayBufferTransform} transform
 */
const rewriteImports = ({ ast, usedDependencyMap }) => bin => {
	return editWithAST(ast, bin, {
		ModuleImport(path) {
			const result = usedDependencyMap.get(
				path.node.module + ":" + path.node.name
			);
			if (result === undefined) {
				path.remove();
			} else {
				path.node.module = WebAssemblyUtils.MANGLED_MODULE;
				path.node.name = result.name;
			}
		}
	});
};

/**
 * Add an init function.
 *
 * The init function fills the globals given input arguments.
 *
 * @param {Object} state transformation state
 * @param {Object} state.ast - Module's ast
 * @param {t.Identifier} state.initFuncId identifier of the init function
 * @param {t.Index} state.startAtFuncIndex index of the start function
 * @param {t.ModuleImport[]} state.importedGlobals list of imported globals
<<<<<<< HEAD
 * @param {t.Index} state.nextFuncIndex index of the next function
 * @param {t.Index} state.nextTypeIndex index of the next type
=======
 * @param {t.Instruction[]} state.additionalInitCode list of addition instructions for the init function
 * @param {t.IndexLiteral} state.nextFuncIndex index of the next function
 * @param {t.IndexLiteral} state.nextTypeIndex index of the next type
>>>>>>> e56a4c57
 * @returns {ArrayBufferTransform} transform
 */
const addInitFunction = ({
	ast,
	initFuncId,
	startAtFuncIndex,
	importedGlobals,
	additionalInitCode,
	nextFuncIndex,
	nextTypeIndex
}) => bin => {
	const funcParams = importedGlobals.map(importedGlobal => {
		// used for debugging
		const id = t.identifier(`${importedGlobal.module}.${importedGlobal.name}`);

		return t.funcParam(importedGlobal.descr.valtype, id);
	});

	const funcBody = importedGlobals.reduce((acc, importedGlobal, index) => {
		const args = [t.indexLiteral(index)];
		const body = [
			t.instruction("get_local", args),
			t.instruction("set_global", args)
		];

		return [...acc, ...body];
	}, []);

	if (typeof startAtFuncIndex !== "undefined") {
		funcBody.push(t.callInstruction(startAtFuncIndex));
	}

	for (const instr of additionalInitCode) {
		funcBody.push(instr);
	}

	const funcResults = [];

	// Code section
	const funcSignature = t.signature(funcParams, funcResults);
	const func = t.func(initFuncId, funcSignature, funcBody);

	// Type section
	const functype = t.typeInstruction(undefined, funcSignature);

	// Func section
	const funcindex = t.indexInFuncSection(nextTypeIndex);

	// Export section
	const moduleExport = t.moduleExport(
		initFuncId.value,
		t.moduleExportDescr("Func", nextFuncIndex)
	);

	return addWithAST(ast, bin, [func, moduleExport, funcindex, functype]);
};

/**
 * Extract mangle mappings from module
 * @param {Module} module current module
 * @returns {Map<string, UsedWasmDependency>} mappings to mangled names
 */
const getUsedDependencyMap = module => {
	/** @type {Map<string, UsedWasmDependency>} */
	const map = new Map();
	for (const usedDep of WebAssemblyUtils.getUsedDependencies(module)) {
		const dep = usedDep.dependency;
		const request = dep.request;
		const exportName = dep.name;
		map.set(request + ":" + exportName, usedDep);
	}
	return map;
};

class WebAssemblyGenerator extends Generator {
	generate(module) {
		let bin = module.originalSource().source();
		bin = preprocess(bin);

		const initFuncId = t.identifier(
			Array.isArray(module.usedExports)
				? Template.numberToIdentifer(module.usedExports.length)
				: "__webpack_init__"
		);

		const ast = decode(bin, {
			ignoreDataSection: true,
			ignoreCodeSection: true,
			ignoreCustomNameSection: true
		});

		const importedGlobals = getImportedGlobals(ast);
		const countImportedFunc = getCountImportedFunc(ast);
		const startAtFuncIndex = getStartFuncIndex(ast);
		const nextFuncIndex = getNextFuncIndex(ast, countImportedFunc);
		const nextTypeIndex = getNextTypeIndex(ast);

		const usedDependencyMap = getUsedDependencyMap(module);

		/** @type {t.Instruction[]} */
		const additionalInitCode = [];

		const transform = compose(
			rewriteExportNames({
				ast,
				module
			}),

			removeStartFunc({ ast }),

			rewriteImportedGlobals({ ast, additionalInitCode }),

			rewriteImports({
				ast,
				usedDependencyMap
			}),

			addInitFunction({
				ast,
				initFuncId,
				importedGlobals,
				additionalInitCode,
				startAtFuncIndex,
				nextFuncIndex,
				nextTypeIndex
			})
		);

		const newBin = transform(bin);

		return new RawSource(newBin);
	}
}

module.exports = WebAssemblyGenerator;<|MERGE_RESOLUTION|>--- conflicted
+++ resolved
@@ -302,14 +302,9 @@
  * @param {t.Identifier} state.initFuncId identifier of the init function
  * @param {t.Index} state.startAtFuncIndex index of the start function
  * @param {t.ModuleImport[]} state.importedGlobals list of imported globals
-<<<<<<< HEAD
+ * @param {t.Instruction[]} state.additionalInitCode list of addition instructions for the init function
  * @param {t.Index} state.nextFuncIndex index of the next function
  * @param {t.Index} state.nextTypeIndex index of the next type
-=======
- * @param {t.Instruction[]} state.additionalInitCode list of addition instructions for the init function
- * @param {t.IndexLiteral} state.nextFuncIndex index of the next function
- * @param {t.IndexLiteral} state.nextTypeIndex index of the next type
->>>>>>> e56a4c57
  * @returns {ArrayBufferTransform} transform
  */
 const addInitFunction = ({
