--- conflicted
+++ resolved
@@ -36,44 +36,9 @@
 
 <details><summary><code>/******/ (function(modules) { /* webpackBootstrap */ })</code></summary>
 
-<<<<<<< HEAD
-``` javascript
+```javascript
 /******/ (function(modules, runtime) { // webpackBootstrap
 /******/ 	"use strict";
-=======
-```javascript
-/******/ (function(modules) { // webpackBootstrap
-/******/ 	// install a JSONP callback for chunk loading
-/******/ 	function webpackJsonpCallback(data) {
-/******/ 		var chunkIds = data[0];
-/******/ 		var moreModules = data[1];
-/******/
-/******/
-/******/ 		// add "moreModules" to the modules object,
-/******/ 		// then flag all "chunkIds" as loaded and fire callback
-/******/ 		var moduleId, chunkId, i = 0, resolves = [];
-/******/ 		for(;i < chunkIds.length; i++) {
-/******/ 			chunkId = chunkIds[i];
-/******/ 			if(installedChunks[chunkId]) {
-/******/ 				resolves.push(installedChunks[chunkId][0]);
-/******/ 			}
-/******/ 			installedChunks[chunkId] = 0;
-/******/ 		}
-/******/ 		for(moduleId in moreModules) {
-/******/ 			if(Object.prototype.hasOwnProperty.call(moreModules, moduleId)) {
-/******/ 				modules[moduleId] = moreModules[moduleId];
-/******/ 			}
-/******/ 		}
-/******/ 		if(parentJsonpFunction) parentJsonpFunction(data);
-/******/
-/******/ 		while(resolves.length) {
-/******/ 			resolves.shift()();
-/******/ 		}
-/******/
-/******/ 	};
-/******/
-/******/
->>>>>>> b72b96a2
 /******/ 	// The module cache
 /******/ 	var installedModules = {};
 /******/
@@ -160,31 +125,31 @@
 var map = {
 	"./bar": [
 		2,
-		920
+		398
 	],
 	"./bar.js": [
 		2,
-		920
+		398
 	],
 	"./baz": [
 		3,
-		374
+		544
 	],
 	"./baz.js": [
 		3,
-		374
+		544
 	],
 	"./foo": [
 		4,
-		457
+		718
 	],
 	"./foo.js": [
 		4,
-		457
+		718
 	]
 };
 function webpackAsyncContext(req) {
-	if(!__webpack_require__.o(map, req)) {
+	if(!Object.prototype.hasOwnProperty.call(map, req)) {
 		return Promise.resolve().then(function() {
 			var e = new Error("Cannot find module '" + req + "'");
 			e.code = 'MODULE_NOT_FOUND';
@@ -241,8 +206,7 @@
 /******/ 	
 /******/ 	/* webpack/runtime/get javascript chunk filename */
 /******/ 	!function() {
-/******/ 		
-/******/ 		// This function only allows to reference on-demand chunks
+/******/ 		// This function allow to reference async chunks
 /******/ 		__webpack_require__.u = function(chunkId) {
 /******/ 			// return url for filenames based on template
 /******/ 			return "" + chunkId + ".output.js";
@@ -257,7 +221,7 @@
 /******/ 		// undefined = chunk not loaded, null = chunk preloaded/prefetched
 /******/ 		// Promise = chunk loading, 0 = chunk loaded
 /******/ 		var installedChunks = {
-/******/ 			404: 0
+/******/ 			179: 0
 /******/ 		};
 /******/ 		
 /******/ 		
@@ -376,103 +340,85 @@
 
 ```
 Hash: 0a1b2c3d4e5f6a7b8c9d
-<<<<<<< HEAD
-Version: webpack 5.0.0-alpha.9
+Version: webpack 5.0.0-alpha.11
         Asset       Size  Chunks             Chunk Names
-374.output.js  646 bytes   {374}  [emitted]
-457.output.js  646 bytes   {457}  [emitted]
-920.output.js  646 bytes   {920}  [emitted]
-    output.js   9.01 KiB   {404}  [emitted]  main
-=======
-Version: webpack 4.29.6
-      Asset       Size  Chunks             Chunk Names
-0.output.js  433 bytes       0  [emitted]  
-1.output.js  442 bytes       1  [emitted]  
-2.output.js  436 bytes       2  [emitted]  
-  output.js   9.26 KiB       3  [emitted]  main
->>>>>>> b72b96a2
+398.output.js  646 bytes   {398}  [emitted]
+544.output.js  646 bytes   {544}  [emitted]
+718.output.js  646 bytes   {718}  [emitted]
+    output.js   9.02 KiB   {179}  [emitted]  main
 Entrypoint main = output.js
-chunk {374} 374.output.js 38 bytes [rendered]
+chunk {179} output.js (main) 441 bytes (javascript) 3.92 KiB (runtime) [entry] [rendered]
+    > ./example.js main
+ [0] ./example.js 281 bytes {179} [built]
+     [used exports unknown]
+     entry ./example.js main
+ [1] ./templates lazy ^\.\/.*$ namespace object 160 bytes {179} [optional] [built]
+     [used exports unknown]
+     import() context lazy ./templates [0] ./example.js 3:23-60
+     + 5 hidden chunk modules
+chunk {398} 398.output.js 38 bytes [rendered]
+    > ./bar [1] ./templates lazy ^\.\/.*$ namespace object ./bar
+    > ./bar.js [1] ./templates lazy ^\.\/.*$ namespace object ./bar.js
+ [2] ./templates/bar.js 38 bytes {398} [optional] [built]
+     [exports: default]
+     [used exports unknown]
+     context element ./bar [1] ./templates lazy ^\.\/.*$ namespace object ./bar
+     context element ./bar.js [1] ./templates lazy ^\.\/.*$ namespace object ./bar.js
+chunk {544} 544.output.js 38 bytes [rendered]
     > ./baz [1] ./templates lazy ^\.\/.*$ namespace object ./baz
     > ./baz.js [1] ./templates lazy ^\.\/.*$ namespace object ./baz.js
- [3] ./templates/baz.js 38 bytes {374} [optional] [built]
+ [3] ./templates/baz.js 38 bytes {544} [optional] [built]
      [exports: default]
      [used exports unknown]
      context element ./baz [1] ./templates lazy ^\.\/.*$ namespace object ./baz
      context element ./baz.js [1] ./templates lazy ^\.\/.*$ namespace object ./baz.js
-chunk {404} output.js (main) 441 bytes (javascript) 3.93 KiB (runtime) [entry] [rendered]
-    > ./example.js main
- [0] ./example.js 281 bytes {404} [built]
-     [used exports unknown]
-     entry ./example.js main
- [1] ./templates lazy ^\.\/.*$ namespace object 160 bytes {404} [optional] [built]
-     [used exports unknown]
-     import() context lazy ./templates [0] ./example.js 3:23-60
-     + 5 hidden chunk modules
-chunk {457} 457.output.js 38 bytes [rendered]
+chunk {718} 718.output.js 38 bytes [rendered]
     > ./foo [1] ./templates lazy ^\.\/.*$ namespace object ./foo
     > ./foo.js [1] ./templates lazy ^\.\/.*$ namespace object ./foo.js
- [4] ./templates/foo.js 38 bytes {457} [optional] [built]
+ [4] ./templates/foo.js 38 bytes {718} [optional] [built]
      [exports: default]
      [used exports unknown]
      context element ./foo [1] ./templates lazy ^\.\/.*$ namespace object ./foo
      context element ./foo.js [1] ./templates lazy ^\.\/.*$ namespace object ./foo.js
-chunk {920} 920.output.js 38 bytes [rendered]
-    > ./bar [1] ./templates lazy ^\.\/.*$ namespace object ./bar
-    > ./bar.js [1] ./templates lazy ^\.\/.*$ namespace object ./bar.js
- [2] ./templates/bar.js 38 bytes {920} [optional] [built]
-     [exports: default]
-     [used exports unknown]
-     context element ./bar [1] ./templates lazy ^\.\/.*$ namespace object ./bar
-     context element ./bar.js [1] ./templates lazy ^\.\/.*$ namespace object ./bar.js
 ```
 
 ## Production mode
 
 ```
 Hash: 0a1b2c3d4e5f6a7b8c9d
-<<<<<<< HEAD
-Version: webpack 5.0.0-alpha.9
+Version: webpack 5.0.0-alpha.11
         Asset       Size  Chunks             Chunk Names
-374.output.js  119 bytes   {374}  [emitted]
-457.output.js  119 bytes   {457}  [emitted]
-920.output.js  119 bytes   {920}  [emitted]
-    output.js   2.06 KiB   {404}  [emitted]  main
-=======
-Version: webpack 4.29.6
-      Asset       Size  Chunks             Chunk Names
-0.output.js  113 bytes       0  [emitted]  
-1.output.js  114 bytes       1  [emitted]  
-2.output.js  115 bytes       2  [emitted]  
-  output.js   2.49 KiB       3  [emitted]  main
->>>>>>> b72b96a2
+398.output.js  119 bytes   {398}  [emitted]
+544.output.js  119 bytes   {544}  [emitted]
+718.output.js  119 bytes   {718}  [emitted]
+    output.js    2.1 KiB   {179}  [emitted]  main
 Entrypoint main = output.js
-chunk {374} 374.output.js 38 bytes [rendered]
-    > ./baz [305] ./templates lazy ^\.\/.*$ namespace object ./baz
-    > ./baz.js [305] ./templates lazy ^\.\/.*$ namespace object ./baz.js
- [374] ./templates/baz.js 38 bytes {374} [optional] [built]
+chunk {179} output.js (main) 441 bytes (javascript) 3.92 KiB (runtime) [entry] [rendered]
+    > ./example.js main
+ [144] ./example.js 281 bytes {179} [built]
+       entry ./example.js main
+ [866] ./templates lazy ^\.\/.*$ namespace object 160 bytes {179} [optional] [built]
+       import() context lazy ./templates [144] ./example.js 3:23-60
+     + 5 hidden chunk modules
+chunk {398} 398.output.js 38 bytes [rendered]
+    > ./bar [866] ./templates lazy ^\.\/.*$ namespace object ./bar
+    > ./bar.js [866] ./templates lazy ^\.\/.*$ namespace object ./bar.js
+ [398] ./templates/bar.js 38 bytes {398} [optional] [built]
        [exports: default]
-       context element ./baz [305] ./templates lazy ^\.\/.*$ namespace object ./baz
-       context element ./baz.js [305] ./templates lazy ^\.\/.*$ namespace object ./baz.js
-chunk {404} output.js (main) 441 bytes (javascript) 3.93 KiB (runtime) [entry] [rendered]
-    > ./example.js main
- [275] ./example.js 281 bytes {404} [built]
-       entry ./example.js main
- [305] ./templates lazy ^\.\/.*$ namespace object 160 bytes {404} [optional] [built]
-       import() context lazy ./templates [275] ./example.js 3:23-60
-     + 5 hidden chunk modules
-chunk {457} 457.output.js 38 bytes [rendered]
-    > ./foo [305] ./templates lazy ^\.\/.*$ namespace object ./foo
-    > ./foo.js [305] ./templates lazy ^\.\/.*$ namespace object ./foo.js
- [457] ./templates/foo.js 38 bytes {457} [optional] [built]
+       context element ./bar [866] ./templates lazy ^\.\/.*$ namespace object ./bar
+       context element ./bar.js [866] ./templates lazy ^\.\/.*$ namespace object ./bar.js
+chunk {544} 544.output.js 38 bytes [rendered]
+    > ./baz [866] ./templates lazy ^\.\/.*$ namespace object ./baz
+    > ./baz.js [866] ./templates lazy ^\.\/.*$ namespace object ./baz.js
+ [544] ./templates/baz.js 38 bytes {544} [optional] [built]
        [exports: default]
-       context element ./foo [305] ./templates lazy ^\.\/.*$ namespace object ./foo
-       context element ./foo.js [305] ./templates lazy ^\.\/.*$ namespace object ./foo.js
-chunk {920} 920.output.js 38 bytes [rendered]
-    > ./bar [305] ./templates lazy ^\.\/.*$ namespace object ./bar
-    > ./bar.js [305] ./templates lazy ^\.\/.*$ namespace object ./bar.js
- [920] ./templates/bar.js 38 bytes {920} [optional] [built]
+       context element ./baz [866] ./templates lazy ^\.\/.*$ namespace object ./baz
+       context element ./baz.js [866] ./templates lazy ^\.\/.*$ namespace object ./baz.js
+chunk {718} 718.output.js 38 bytes [rendered]
+    > ./foo [866] ./templates lazy ^\.\/.*$ namespace object ./foo
+    > ./foo.js [866] ./templates lazy ^\.\/.*$ namespace object ./foo.js
+ [718] ./templates/foo.js 38 bytes {718} [optional] [built]
        [exports: default]
-       context element ./bar [305] ./templates lazy ^\.\/.*$ namespace object ./bar
-       context element ./bar.js [305] ./templates lazy ^\.\/.*$ namespace object ./bar.js
+       context element ./foo [866] ./templates lazy ^\.\/.*$ namespace object ./foo
+       context element ./foo.js [866] ./templates lazy ^\.\/.*$ namespace object ./foo.js
 ```