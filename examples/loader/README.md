--- conflicted
+++ resolved
@@ -35,14 +35,9 @@
 
 <details><summary><code>/******/ (function(modules) { /* webpackBootstrap */ })</code></summary>
 
-<<<<<<< HEAD
-``` javascript
+```javascript
 /******/ (function(modules, runtime) { // webpackBootstrap
 /******/ 	"use strict";
-=======
-```javascript
-/******/ (function(modules) { // webpackBootstrap
->>>>>>> b72b96a2
 /******/ 	// The module cache
 /******/ 	var installedModules = {};
 /******/
@@ -118,18 +113,11 @@
 
 /***/ }),
 /* 2 */
-<<<<<<< HEAD
-/*!****************************************************!*\
-  !*** (webpack)/node_modules/css-loader!./test.css ***!
-  \****************************************************/
-/*! other exports [maybe provided (runtime-defined)] [no usage info] */
-/*! runtime requirements: __webpack_exports__module, __webpack_require__,  */
-=======
 /*!****************************************************************!*\
   !*** (webpack)/node_modules/css-loader/dist/cjs.js!./test.css ***!
   \****************************************************************/
-/*! no static exports found */
->>>>>>> b72b96a2
+/*! other exports [maybe provided (runtime-defined)] [no usage info] */
+/*! runtime requirements: __webpack_exports__module, __webpack_require__,  */
 /***/ (function(module, exports, __webpack_require__) {
 
 exports = module.exports = __webpack_require__(/*! ../../node_modules/css-loader/dist/runtime/api.js */ 3)(false);
@@ -140,23 +128,15 @@
 
 /***/ }),
 /* 3 */
-<<<<<<< HEAD
-/*!*********************************************************!*\
-  !*** (webpack)/node_modules/css-loader/lib/css-base.js ***!
-  \*********************************************************/
-/*! other exports [maybe provided (runtime-defined)] [no usage info] */
-/*! runtime requirements: module */
-/***/ (function(module) {
-=======
 /*!*************************************************************!*\
   !*** (webpack)/node_modules/css-loader/dist/runtime/api.js ***!
   \*************************************************************/
-/*! no static exports found */
-/***/ (function(module, exports, __webpack_require__) {
+/*! other exports [maybe provided (runtime-defined)] [no usage info] */
+/*! runtime requirements: module */
+/***/ (function(module) {
 
 "use strict";
 
->>>>>>> b72b96a2
 
 /*
   MIT License http://www.opensource.org/licenses/mit-license.php
@@ -262,19 +242,11 @@
 
 ```
 Hash: 0a1b2c3d4e5f6a7b8c9d
-<<<<<<< HEAD
-Version: webpack 5.0.0-alpha.9
+Version: webpack 5.0.0-alpha.11
     Asset      Size  Chunks             Chunk Names
-output.js  5.28 KiB     {0}  [emitted]  main
+output.js  5.45 KiB     {0}  [emitted]  main
 Entrypoint main = output.js
-chunk {0} output.js (main) 2.64 KiB [entry] [rendered]
-=======
-Version: webpack 4.29.6
-    Asset      Size  Chunks             Chunk Names
-output.js  7.34 KiB       0  [emitted]  main
-Entrypoint main = output.js
-chunk    {0} output.js (main) 2.76 KiB [entry] [rendered]
->>>>>>> b72b96a2
+chunk {0} output.js (main) 2.76 KiB [entry] [rendered]
     > ./example.js main
  [0] ./example.js 204 bytes {0} [built]
      [used exports unknown]
@@ -282,53 +254,32 @@
  [1] ./loader.js!./file.js 41 bytes {0} [built]
      [used exports unknown]
      cjs require ./loader!./file [0] ./example.js 2:12-38
-<<<<<<< HEAD
- [2] (webpack)/node_modules/css-loader!./test.css 199 bytes {0} [built]
-     [used exports unknown]
-=======
  [2] (webpack)/node_modules/css-loader/dist/cjs.js!./test.css 179 bytes {0} [built]
->>>>>>> b72b96a2
+     [used exports unknown]
      cjs require ./test.css [0] ./example.js 5:12-33
      cjs require !css-loader!./test.css [0] ./example.js 6:12-45
- [3] (webpack)/node_modules/css-loader/lib/css-base.js 2.21 KiB {0} [built]
-     [used exports unknown]
-     cjs require ../../node_modules/css-loader/lib/css-base.js [2] (webpack)/node_modules/css-loader!./test.css 1:27-83
+ [3] (webpack)/node_modules/css-loader/dist/runtime/api.js 2.35 KiB {0} [built]
+     [used exports unknown]
+     cjs require ../../node_modules/css-loader/dist/runtime/api.js [2] (webpack)/node_modules/css-loader/dist/cjs.js!./test.css 1:27-87
 ```
 
 ## Production mode
 
 ```
 Hash: 0a1b2c3d4e5f6a7b8c9d
-<<<<<<< HEAD
-Version: webpack 5.0.0-alpha.9
-=======
-Version: webpack 4.29.6
->>>>>>> b72b96a2
+Version: webpack 5.0.0-alpha.11
     Asset      Size  Chunks             Chunk Names
-output.js  1.18 KiB   {404}  [emitted]  main
+output.js  1.17 KiB   {179}  [emitted]  main
 Entrypoint main = output.js
-<<<<<<< HEAD
-chunk {404} output.js (main) 2.64 KiB [entry] [rendered]
+chunk {179} output.js (main) 2.76 KiB [entry] [rendered]
     > ./example.js main
-  [49] (webpack)/node_modules/css-loader!./test.css 199 bytes {404} [built]
-       cjs require ./test.css [275] ./example.js 5:12-33
-       cjs require !css-loader!./test.css [275] ./example.js 6:12-45
- [214] (webpack)/node_modules/css-loader/lib/css-base.js 2.21 KiB {404} [built]
-       cjs require ../../node_modules/css-loader/lib/css-base.js [49] (webpack)/node_modules/css-loader!./test.css 1:27-83
- [275] ./example.js 204 bytes {404} [built]
+  [90] (webpack)/node_modules/css-loader/dist/cjs.js!./test.css 179 bytes {179} [built]
+       cjs require ./test.css [144] ./example.js 5:12-33
+       cjs require !css-loader!./test.css [144] ./example.js 6:12-45
+ [144] ./example.js 204 bytes {179} [built]
        entry ./example.js main
- [324] ./loader.js!./file.js 41 bytes {404} [built]
-       cjs require ./loader!./file [275] ./example.js 2:12-38
-=======
-chunk    {0} output.js (main) 2.76 KiB [entry] [rendered]
-    > ./example.js main
- [0] (webpack)/node_modules/css-loader/dist/cjs.js!./test.css 179 bytes {0} [built]
-     cjs require ./test.css [1] ./example.js 5:12-33
-     cjs require !css-loader!./test.css [1] ./example.js 6:12-45
- [1] ./example.js 204 bytes {0} [built]
-     single entry ./example.js  main
- [2] ./loader.js!./file.js 41 bytes {0} [built]
-     cjs require ./loader!./file [1] ./example.js 2:12-38
-     + 1 hidden module
->>>>>>> b72b96a2
+ [232] ./loader.js!./file.js 41 bytes {179} [built]
+       cjs require ./loader!./file [144] ./example.js 2:12-38
+ [609] (webpack)/node_modules/css-loader/dist/runtime/api.js 2.35 KiB {179} [built]
+       cjs require ../../node_modules/css-loader/dist/runtime/api.js [90] (webpack)/node_modules/css-loader/dist/cjs.js!./test.css 1:27-87
 ```