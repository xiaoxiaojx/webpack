# example.js

```javascript
import { increment as inc } from './increment';
var a = 1;
inc(a); // 2

// async loading
import("./async-loaded").then(function(asyncLoaded) {
	console.log(asyncLoaded);
});
```

# increment.js

```javascript
import { add } from './math';
export function increment(val) {
    return add(val, 1);
};
```

# dist/output.js

<details><summary><code>/******/ (function(modules) { /* webpackBootstrap */ })</code></summary>

```javascript
<<<<<<< HEAD
/******/ (function(modules, runtime) { // webpackBootstrap
/******/ 	"use strict";
=======
/******/ (function(modules) { // webpackBootstrap
/******/ 	// install a JSONP callback for chunk loading
/******/ 	function webpackJsonpCallback(data) {
/******/ 		var chunkIds = data[0];
/******/ 		var moreModules = data[1];
/******/
/******/
/******/ 		// add "moreModules" to the modules object,
/******/ 		// then flag all "chunkIds" as loaded and fire callback
/******/ 		var moduleId, chunkId, i = 0, resolves = [];
/******/ 		for(;i < chunkIds.length; i++) {
/******/ 			chunkId = chunkIds[i];
/******/ 			if(Object.prototype.hasOwnProperty.call(installedChunks, chunkId) && installedChunks[chunkId]) {
/******/ 				resolves.push(installedChunks[chunkId][0]);
/******/ 			}
/******/ 			installedChunks[chunkId] = 0;
/******/ 		}
/******/ 		for(moduleId in moreModules) {
/******/ 			if(Object.prototype.hasOwnProperty.call(moreModules, moduleId)) {
/******/ 				modules[moduleId] = moreModules[moduleId];
/******/ 			}
/******/ 		}
/******/ 		if(parentJsonpFunction) parentJsonpFunction(data);
/******/
/******/ 		while(resolves.length) {
/******/ 			resolves.shift()();
/******/ 		}
/******/
/******/ 	};
/******/
/******/
>>>>>>> f29445d4
/******/ 	// The module cache
/******/ 	var installedModules = {};
/******/
/******/ 	// The require function
/******/ 	function __webpack_require__(moduleId) {
/******/
/******/ 		// Check if module is in cache
/******/ 		if(installedModules[moduleId]) {
/******/ 			return installedModules[moduleId].exports;
/******/ 		}
/******/ 		// Create a new module (and put it into the cache)
/******/ 		var module = installedModules[moduleId] = {
/******/ 			i: moduleId,
/******/ 			l: false,
/******/ 			exports: {}
/******/ 		};
/******/
/******/ 		// Execute the module function
/******/ 		modules[moduleId].call(module.exports, module, module.exports, __webpack_require__);
/******/
/******/ 		// Flag the module as loaded
/******/ 		module.l = true;
/******/
/******/ 		// Return the exports of the module
/******/ 		return module.exports;
/******/ 	}
/******/
<<<<<<< HEAD
=======
/******/ 	// This file contains only the entry chunk.
/******/ 	// The chunk loading function for additional chunks
/******/ 	__webpack_require__.e = function requireEnsure(chunkId) {
/******/ 		var promises = [];
/******/
/******/
/******/ 		// JSONP chunk loading for javascript
/******/
/******/ 		var installedChunkData = installedChunks[chunkId];
/******/ 		if(installedChunkData !== 0) { // 0 means "already installed".
/******/
/******/ 			// a Promise means "currently loading".
/******/ 			if(installedChunkData) {
/******/ 				promises.push(installedChunkData[2]);
/******/ 			} else {
/******/ 				// setup Promise in chunk cache
/******/ 				var promise = new Promise(function(resolve, reject) {
/******/ 					installedChunkData = installedChunks[chunkId] = [resolve, reject];
/******/ 				});
/******/ 				promises.push(installedChunkData[2] = promise);
/******/
/******/ 				// start chunk loading
/******/ 				var script = document.createElement('script');
/******/ 				var onScriptComplete;
/******/
/******/ 				script.charset = 'utf-8';
/******/ 				script.timeout = 120;
/******/ 				if (__webpack_require__.nc) {
/******/ 					script.setAttribute("nonce", __webpack_require__.nc);
/******/ 				}
/******/ 				script.src = jsonpScriptSrc(chunkId);
/******/
/******/ 				// create error before stack unwound to get useful stacktrace later
/******/ 				var error = new Error();
/******/ 				onScriptComplete = function (event) {
/******/ 					// avoid mem leaks in IE.
/******/ 					script.onerror = script.onload = null;
/******/ 					clearTimeout(timeout);
/******/ 					var chunk = installedChunks[chunkId];
/******/ 					if(chunk !== 0) {
/******/ 						if(chunk) {
/******/ 							var errorType = event && (event.type === 'load' ? 'missing' : event.type);
/******/ 							var realSrc = event && event.target && event.target.src;
/******/ 							error.message = 'Loading chunk ' + chunkId + ' failed.\n(' + errorType + ': ' + realSrc + ')';
/******/ 							error.name = 'ChunkLoadError';
/******/ 							error.type = errorType;
/******/ 							error.request = realSrc;
/******/ 							chunk[1](error);
/******/ 						}
/******/ 						installedChunks[chunkId] = undefined;
/******/ 					}
/******/ 				};
/******/ 				var timeout = setTimeout(function(){
/******/ 					onScriptComplete({ type: 'timeout', target: script });
/******/ 				}, 120000);
/******/ 				script.onerror = script.onload = onScriptComplete;
/******/ 				document.head.appendChild(script);
/******/ 			}
/******/ 		}
/******/ 		return Promise.all(promises);
/******/ 	};
>>>>>>> f29445d4
/******/
/******/ 	// expose the modules object (__webpack_modules__)
/******/ 	__webpack_require__.m = modules;
/******/
/******/ 	// the startup function
/******/ 	function startup() {
/******/ 		// Load entry module and return exports
/******/ 		return __webpack_require__(0);
/******/ 	};
/******/ 	// initialize runtime
/******/ 	runtime(__webpack_require__);
/******/
/******/ 	// run startup
/******/ 	return startup();
/******/ })
/************************************************************************/
```

</details>

```javascript
/******/ ([
/* 0 */
/*!********************!*\
  !*** ./example.js ***!
  \********************/
/*! other exports [not provided] [no usage info] */
/*! runtime requirements: __webpack_require__.r__webpack_exports__, __webpack_require__, __webpack_require__.e,  */
/***/ (function(__unusedmodule, __webpack_exports__, __webpack_require__) {

"use strict";
__webpack_require__.r(__webpack_exports__);
/* harmony import */ var _increment__WEBPACK_IMPORTED_MODULE_0__ = __webpack_require__(/*! ./increment */ 1);

var a = 1;
Object(_increment__WEBPACK_IMPORTED_MODULE_0__["increment"])(a); // 2

// async loading
__webpack_require__.e(/*! import() */ 35).then(__webpack_require__.bind(null, /*! ./async-loaded */ 3)).then(function(asyncLoaded) {
	console.log(asyncLoaded);
});


/***/ }),
/* 1 */
/*!**********************!*\
  !*** ./increment.js ***!
  \**********************/
/*! export increment [provided] [no usage info] [missing usage info prevents renaming] */
/*! other exports [not provided] [no usage info] */
/*! runtime requirements: __webpack_require__.r__webpack_exports__, __webpack_require__, __webpack_require__.d,  */
/***/ (function(__unusedmodule, __webpack_exports__, __webpack_require__) {

"use strict";
__webpack_require__.r(__webpack_exports__);
/* harmony export (binding) */ __webpack_require__.d(__webpack_exports__, "increment", function() { return increment; });
/* harmony import */ var _math__WEBPACK_IMPORTED_MODULE_0__ = __webpack_require__(/*! ./math */ 2);

function increment(val) {
    return Object(_math__WEBPACK_IMPORTED_MODULE_0__["add"])(val, 1);
};


/***/ }),
/* 2 */
/*!*****************!*\
  !*** ./math.js ***!
  \*****************/
/*! export add [provided] [no usage info] [missing usage info prevents renaming] */
/*! other exports [not provided] [no usage info] */
/*! runtime requirements: __webpack_require__.r__webpack_exports__, __webpack_require__.d, __webpack_require__,  */
/***/ (function(__unusedmodule, __webpack_exports__, __webpack_require__) {

"use strict";
__webpack_require__.r(__webpack_exports__);
/* harmony export (binding) */ __webpack_require__.d(__webpack_exports__, "add", function() { return add; });
function add() {
	var sum = 0, i = 0, args = arguments, l = args.length;
	while (i < l) {
		sum += args[i++];
	}
	return sum;
}


/***/ })
/******/ ],
```

<details><summary><code>function(__webpack_require__) { /* webpackRuntimeModules */ });</code></summary>

``` js
/******/ function(__webpack_require__) { // webpackRuntimeModules
/******/ 	"use strict";
/******/ 
/******/ 	/* webpack/runtime/make namespace object */
/******/ 	!function() {
/******/ 		// define __esModule on exports
/******/ 		__webpack_require__.r = function(exports) {
/******/ 			if(typeof Symbol !== 'undefined' && Symbol.toStringTag) {
/******/ 				Object.defineProperty(exports, Symbol.toStringTag, { value: 'Module' });
/******/ 			}
/******/ 			Object.defineProperty(exports, '__esModule', { value: true });
/******/ 		};
/******/ 	}();
/******/ 	
/******/ 	/* webpack/runtime/ensure chunk */
/******/ 	!function() {
/******/ 		__webpack_require__.f = {};
/******/ 		// This file contains only the entry chunk.
/******/ 		// The chunk loading function for additional chunks
/******/ 		__webpack_require__.e = function requireEnsure(chunkId) {
/******/ 			return Promise.all(Object.keys(__webpack_require__.f).reduce(function(promises, key) { __webpack_require__.f[key](chunkId, promises); return promises; }, []));
/******/ 		};
/******/ 	}();
/******/ 	
/******/ 	/* webpack/runtime/define property getter */
/******/ 	!function() {
/******/ 		// define getter function for harmony exports
/******/ 		var hasOwnProperty = Object.prototype.hasOwnProperty;
/******/ 		__webpack_require__.d = function(exports, name, getter) {
/******/ 			if(!hasOwnProperty.call(exports, name)) {
/******/ 				Object.defineProperty(exports, name, { enumerable: true, get: getter });
/******/ 			}
/******/ 		};
/******/ 	}();
/******/ 	
/******/ 	/* webpack/runtime/publicPath */
/******/ 	!function() {
/******/ 		__webpack_require__.p = "dist/";
/******/ 	}();
/******/ 	
/******/ 	/* webpack/runtime/get javascript chunk filename */
/******/ 	!function() {
/******/ 		// This function allow to reference async chunks
/******/ 		__webpack_require__.u = function(chunkId) {
/******/ 			// return url for filenames based on template
/******/ 			return "" + chunkId + ".output.js";
/******/ 		};
/******/ 	}();
/******/ 	
/******/ 	/* webpack/runtime/jsonp chunk loading */
/******/ 	!function() {
/******/ 		
/******/ 		
/******/ 		// object to store loaded and loading chunks
/******/ 		// undefined = chunk not loaded, null = chunk preloaded/prefetched
/******/ 		// Promise = chunk loading, 0 = chunk loaded
/******/ 		var installedChunks = {
/******/ 			179: 0
/******/ 		};
/******/ 		
/******/ 		
/******/ 		
/******/ 		__webpack_require__.f.j = function(chunkId, promises) {
/******/ 			// JSONP chunk loading for javascript
/******/ 			var installedChunkData = installedChunks[chunkId];
/******/ 			if(installedChunkData !== 0) { // 0 means "already installed".
/******/ 		
/******/ 				// a Promise means "currently loading".
/******/ 				if(installedChunkData) {
/******/ 					promises.push(installedChunkData[2]);
/******/ 				} else {
/******/ 					// setup Promise in chunk cache
/******/ 					var promise = new Promise(function(resolve, reject) {
/******/ 						installedChunkData = installedChunks[chunkId] = [resolve, reject];
/******/ 					});
/******/ 					promises.push(installedChunkData[2] = promise);
/******/ 		
/******/ 					// start chunk loading
/******/ 					var url = __webpack_require__.p + __webpack_require__.u(chunkId);
/******/ 					var loadingEnded = function() { if(installedChunks[chunkId]) return installedChunks[chunkId][1]; if(installedChunks[chunkId] !== 0) installedChunks[chunkId] = undefined; };
/******/ 					var script = document.createElement('script');
/******/ 					var onScriptComplete;
/******/ 		
/******/ 					script.charset = 'utf-8';
/******/ 					script.timeout = 120;
/******/ 					if (__webpack_require__.nc) {
/******/ 						script.setAttribute("nonce", __webpack_require__.nc);
/******/ 					}
/******/ 					script.src = url;
/******/ 		
/******/ 					onScriptComplete = function (event) {
/******/ 						// avoid mem leaks in IE.
/******/ 						script.onerror = script.onload = null;
/******/ 						clearTimeout(timeout);
/******/ 						var reportError = loadingEnded();
/******/ 						if(reportError) {
/******/ 							var errorType = event && (event.type === 'load' ? 'missing' : event.type);
/******/ 							var realSrc = event && event.target && event.target.src;
/******/ 							var error = new Error('Loading chunk ' + chunkId + ' failed.\n(' + errorType + ': ' + realSrc + ')');
/******/ 							error.type = errorType;
/******/ 							error.request = realSrc;
/******/ 							reportError(error);
/******/ 						}
/******/ 					};
/******/ 					var timeout = setTimeout(function(){
/******/ 						onScriptComplete({ type: 'timeout', target: script });
/******/ 					}, 120000);
/******/ 					script.onerror = script.onload = onScriptComplete;
/******/ 					document.head.appendChild(script);
/******/ 		
/******/ 					// no HMR
/******/ 				}
/******/ 			}
/******/ 		
/******/ 			// no chunk preloading needed
/******/ 		};
/******/ 		
/******/ 		// no prefetching
/******/ 		
/******/ 		// no HMR
/******/ 		
/******/ 		// no HMR manifest
/******/ 		
/******/ 		// no deferred startup
/******/ 		
/******/ 		// install a JSONP callback for chunk loading
/******/ 		function webpackJsonpCallback(data) {
/******/ 			var chunkIds = data[0];
/******/ 			var moreModules = data[1];
/******/ 		
/******/ 			var runtime = data[3];
/******/ 		
/******/ 			// add "moreModules" to the modules object,
/******/ 			// then flag all "chunkIds" as loaded and fire callback
/******/ 			var moduleId, chunkId, i = 0, resolves = [];
/******/ 			for(;i < chunkIds.length; i++) {
/******/ 				chunkId = chunkIds[i];
/******/ 				if(installedChunks[chunkId]) {
/******/ 					resolves.push(installedChunks[chunkId][0]);
/******/ 				}
/******/ 				installedChunks[chunkId] = 0;
/******/ 			}
/******/ 			for(moduleId in moreModules) {
/******/ 				if(Object.prototype.hasOwnProperty.call(moreModules, moduleId)) {
/******/ 					__webpack_require__.m[moduleId] = moreModules[moduleId];
/******/ 				}
/******/ 			}
/******/ 			if(runtime) runtime(__webpack_require__);
/******/ 			if(parentJsonpFunction) parentJsonpFunction(data);
/******/ 		
/******/ 			while(resolves.length) {
/******/ 				resolves.shift()();
/******/ 			}
/******/ 		
/******/ 		};
/******/ 		
/******/ 		var jsonpArray = window["webpackJsonp"] = window["webpackJsonp"] || [];
/******/ 		var oldJsonpFunction = jsonpArray.push.bind(jsonpArray);
/******/ 		jsonpArray.push = webpackJsonpCallback;
/******/ 		
/******/ 		var parentJsonpFunction = oldJsonpFunction;
/******/ 	}();
/******/ 	
/******/ }
);
```

</details>


# Info

## Unoptimized

```
Hash: 0a1b2c3d4e5f6a7b8c9d
<<<<<<< HEAD
Version: webpack 5.0.0-alpha.11
       Asset       Size  Chunks             Chunk Names
35.output.js  710 bytes    {35}  [emitted]
   output.js   10.1 KiB   {179}  [emitted]  main
=======
Version: webpack 4.39.0
      Asset       Size  Chunks             Chunk Names
1.output.js  478 bytes       1  [emitted]  
  output.js    9.7 KiB       0  [emitted]  main
>>>>>>> f29445d4
Entrypoint main = output.js
chunk {35} 35.output.js 24 bytes [rendered]
    > ./async-loaded [0] ./example.js 6:0-24
 [3] ./async-loaded.js 24 bytes {35} [built]
     [exports: answer]
     [used exports unknown]
     import() ./async-loaded [0] ./example.js 6:0-24
chunk {179} output.js (main) 400 bytes (javascript) 4.19 KiB (runtime) [entry] [rendered]
    > ./example.js main
 [0] ./example.js 175 bytes {179} [built]
     [no exports]
     [used exports unknown]
     entry ./example.js main
 [1] ./increment.js 90 bytes {179} [built]
     [exports: increment]
     [used exports unknown]
     harmony side effect evaluation ./increment [0] ./example.js 1:0-47
     harmony import specifier ./increment [0] ./example.js 3:0-3
 [2] ./math.js 135 bytes {179} [built]
     [exports: add]
     [used exports unknown]
     harmony side effect evaluation ./math [1] ./increment.js 1:0-29
     harmony import specifier ./math [1] ./increment.js 3:11-14
     + 6 hidden chunk modules
```

## Production mode

```
Hash: 0a1b2c3d4e5f6a7b8c9d
<<<<<<< HEAD
Version: webpack 5.0.0-alpha.11
       Asset       Size  Chunks             Chunk Names
35.output.js  147 bytes    {35}  [emitted]
   output.js   1.78 KiB   {179}  [emitted]  main
=======
Version: webpack 4.39.0
      Asset       Size  Chunks             Chunk Names
1.output.js  144 bytes       1  [emitted]  
  output.js   2.18 KiB       0  [emitted]  main
>>>>>>> f29445d4
Entrypoint main = output.js
chunk {35} 35.output.js 24 bytes [rendered]
    > ./async-loaded ./example.js 6:0-24
 [35] ./async-loaded.js 24 bytes {35} [built]
      [exports: answer]
      import() ./async-loaded [973] ./example.js + 2 modules ./example.js 6:0-24
chunk {179} output.js (main) 400 bytes (javascript) 4.19 KiB (runtime) [entry] [rendered]
    > ./example.js main
 [973] ./example.js + 2 modules 400 bytes {179} [built]
       [no exports]
       entry ./example.js main
     + 6 hidden chunk modules
```<|MERGE_RESOLUTION|>--- conflicted
+++ resolved
@@ -25,42 +25,8 @@
 <details><summary><code>/******/ (function(modules) { /* webpackBootstrap */ })</code></summary>
 
 ```javascript
-<<<<<<< HEAD
 /******/ (function(modules, runtime) { // webpackBootstrap
 /******/ 	"use strict";
-=======
-/******/ (function(modules) { // webpackBootstrap
-/******/ 	// install a JSONP callback for chunk loading
-/******/ 	function webpackJsonpCallback(data) {
-/******/ 		var chunkIds = data[0];
-/******/ 		var moreModules = data[1];
-/******/
-/******/
-/******/ 		// add "moreModules" to the modules object,
-/******/ 		// then flag all "chunkIds" as loaded and fire callback
-/******/ 		var moduleId, chunkId, i = 0, resolves = [];
-/******/ 		for(;i < chunkIds.length; i++) {
-/******/ 			chunkId = chunkIds[i];
-/******/ 			if(Object.prototype.hasOwnProperty.call(installedChunks, chunkId) && installedChunks[chunkId]) {
-/******/ 				resolves.push(installedChunks[chunkId][0]);
-/******/ 			}
-/******/ 			installedChunks[chunkId] = 0;
-/******/ 		}
-/******/ 		for(moduleId in moreModules) {
-/******/ 			if(Object.prototype.hasOwnProperty.call(moreModules, moduleId)) {
-/******/ 				modules[moduleId] = moreModules[moduleId];
-/******/ 			}
-/******/ 		}
-/******/ 		if(parentJsonpFunction) parentJsonpFunction(data);
-/******/
-/******/ 		while(resolves.length) {
-/******/ 			resolves.shift()();
-/******/ 		}
-/******/
-/******/ 	};
-/******/
-/******/
->>>>>>> f29445d4
 /******/ 	// The module cache
 /******/ 	var installedModules = {};
 /******/
@@ -88,70 +54,6 @@
 /******/ 		return module.exports;
 /******/ 	}
 /******/
-<<<<<<< HEAD
-=======
-/******/ 	// This file contains only the entry chunk.
-/******/ 	// The chunk loading function for additional chunks
-/******/ 	__webpack_require__.e = function requireEnsure(chunkId) {
-/******/ 		var promises = [];
-/******/
-/******/
-/******/ 		// JSONP chunk loading for javascript
-/******/
-/******/ 		var installedChunkData = installedChunks[chunkId];
-/******/ 		if(installedChunkData !== 0) { // 0 means "already installed".
-/******/
-/******/ 			// a Promise means "currently loading".
-/******/ 			if(installedChunkData) {
-/******/ 				promises.push(installedChunkData[2]);
-/******/ 			} else {
-/******/ 				// setup Promise in chunk cache
-/******/ 				var promise = new Promise(function(resolve, reject) {
-/******/ 					installedChunkData = installedChunks[chunkId] = [resolve, reject];
-/******/ 				});
-/******/ 				promises.push(installedChunkData[2] = promise);
-/******/
-/******/ 				// start chunk loading
-/******/ 				var script = document.createElement('script');
-/******/ 				var onScriptComplete;
-/******/
-/******/ 				script.charset = 'utf-8';
-/******/ 				script.timeout = 120;
-/******/ 				if (__webpack_require__.nc) {
-/******/ 					script.setAttribute("nonce", __webpack_require__.nc);
-/******/ 				}
-/******/ 				script.src = jsonpScriptSrc(chunkId);
-/******/
-/******/ 				// create error before stack unwound to get useful stacktrace later
-/******/ 				var error = new Error();
-/******/ 				onScriptComplete = function (event) {
-/******/ 					// avoid mem leaks in IE.
-/******/ 					script.onerror = script.onload = null;
-/******/ 					clearTimeout(timeout);
-/******/ 					var chunk = installedChunks[chunkId];
-/******/ 					if(chunk !== 0) {
-/******/ 						if(chunk) {
-/******/ 							var errorType = event && (event.type === 'load' ? 'missing' : event.type);
-/******/ 							var realSrc = event && event.target && event.target.src;
-/******/ 							error.message = 'Loading chunk ' + chunkId + ' failed.\n(' + errorType + ': ' + realSrc + ')';
-/******/ 							error.name = 'ChunkLoadError';
-/******/ 							error.type = errorType;
-/******/ 							error.request = realSrc;
-/******/ 							chunk[1](error);
-/******/ 						}
-/******/ 						installedChunks[chunkId] = undefined;
-/******/ 					}
-/******/ 				};
-/******/ 				var timeout = setTimeout(function(){
-/******/ 					onScriptComplete({ type: 'timeout', target: script });
-/******/ 				}, 120000);
-/******/ 				script.onerror = script.onload = onScriptComplete;
-/******/ 				document.head.appendChild(script);
-/******/ 			}
-/******/ 		}
-/******/ 		return Promise.all(promises);
-/******/ 	};
->>>>>>> f29445d4
 /******/
 /******/ 	// expose the modules object (__webpack_modules__)
 /******/ 	__webpack_require__.m = modules;
@@ -178,8 +80,8 @@
 /*!********************!*\
   !*** ./example.js ***!
   \********************/
-/*! other exports [not provided] [no usage info] */
-/*! runtime requirements: __webpack_require__.r__webpack_exports__, __webpack_require__, __webpack_require__.e,  */
+/*! exports [not provided] [no usage info] */
+/*! runtime requirements: __webpack_require__.r, __webpack_exports__, __webpack_require__, __webpack_require__.e */
 /***/ (function(__unusedmodule, __webpack_exports__, __webpack_require__) {
 
 "use strict";
@@ -187,7 +89,7 @@
 /* harmony import */ var _increment__WEBPACK_IMPORTED_MODULE_0__ = __webpack_require__(/*! ./increment */ 1);
 
 var a = 1;
-Object(_increment__WEBPACK_IMPORTED_MODULE_0__["increment"])(a); // 2
+Object(_increment__WEBPACK_IMPORTED_MODULE_0__.increment)(a); // 2
 
 // async loading
 __webpack_require__.e(/*! import() */ 35).then(__webpack_require__.bind(null, /*! ./async-loaded */ 3)).then(function(asyncLoaded) {
@@ -202,7 +104,7 @@
   \**********************/
 /*! export increment [provided] [no usage info] [missing usage info prevents renaming] */
 /*! other exports [not provided] [no usage info] */
-/*! runtime requirements: __webpack_require__.r__webpack_exports__, __webpack_require__, __webpack_require__.d,  */
+/*! runtime requirements: __webpack_require__.r, __webpack_exports__, __webpack_require__, __webpack_require__.d */
 /***/ (function(__unusedmodule, __webpack_exports__, __webpack_require__) {
 
 "use strict";
@@ -211,7 +113,7 @@
 /* harmony import */ var _math__WEBPACK_IMPORTED_MODULE_0__ = __webpack_require__(/*! ./math */ 2);
 
 function increment(val) {
-    return Object(_math__WEBPACK_IMPORTED_MODULE_0__["add"])(val, 1);
+    return Object(_math__WEBPACK_IMPORTED_MODULE_0__.add)(val, 1);
 };
 
 
@@ -222,7 +124,7 @@
   \*****************/
 /*! export add [provided] [no usage info] [missing usage info prevents renaming] */
 /*! other exports [not provided] [no usage info] */
-/*! runtime requirements: __webpack_require__.r__webpack_exports__, __webpack_require__.d, __webpack_require__,  */
+/*! runtime requirements: __webpack_require__.r, __webpack_exports__, __webpack_require__.d, __webpack_require__ */
 /***/ (function(__unusedmodule, __webpack_exports__, __webpack_require__) {
 
 "use strict";
@@ -264,7 +166,10 @@
 /******/ 		// This file contains only the entry chunk.
 /******/ 		// The chunk loading function for additional chunks
 /******/ 		__webpack_require__.e = function requireEnsure(chunkId) {
-/******/ 			return Promise.all(Object.keys(__webpack_require__.f).reduce(function(promises, key) { __webpack_require__.f[key](chunkId, promises); return promises; }, []));
+/******/ 			return Promise.all(Object.keys(__webpack_require__.f).reduce(function(promises, key) {
+/******/ 				__webpack_require__.f[key](chunkId, promises);
+/******/ 				return promises;
+/******/ 			}, []));
 /******/ 		};
 /******/ 	}();
 /******/ 	
@@ -306,53 +211,62 @@
 /******/ 		
 /******/ 		
 /******/ 		
+/******/ 		
 /******/ 		__webpack_require__.f.j = function(chunkId, promises) {
 /******/ 			// JSONP chunk loading for javascript
-/******/ 			var installedChunkData = installedChunks[chunkId];
+/******/ 			var installedChunkData = Object.prototype.hasOwnProperty.call(installedChunks, chunkId) ? installedChunks[chunkId] : undefined;
 /******/ 			if(installedChunkData !== 0) { // 0 means "already installed".
 /******/ 		
 /******/ 				// a Promise means "currently loading".
 /******/ 				if(installedChunkData) {
 /******/ 					promises.push(installedChunkData[2]);
 /******/ 				} else {
-/******/ 					// setup Promise in chunk cache
-/******/ 					var promise = new Promise(function(resolve, reject) {
-/******/ 						installedChunkData = installedChunks[chunkId] = [resolve, reject];
-/******/ 					});
-/******/ 					promises.push(installedChunkData[2] = promise);
-/******/ 		
-/******/ 					// start chunk loading
-/******/ 					var url = __webpack_require__.p + __webpack_require__.u(chunkId);
-/******/ 					var loadingEnded = function() { if(installedChunks[chunkId]) return installedChunks[chunkId][1]; if(installedChunks[chunkId] !== 0) installedChunks[chunkId] = undefined; };
-/******/ 					var script = document.createElement('script');
-/******/ 					var onScriptComplete;
-/******/ 		
-/******/ 					script.charset = 'utf-8';
-/******/ 					script.timeout = 120;
-/******/ 					if (__webpack_require__.nc) {
-/******/ 						script.setAttribute("nonce", __webpack_require__.nc);
-/******/ 					}
-/******/ 					script.src = url;
-/******/ 		
-/******/ 					onScriptComplete = function (event) {
-/******/ 						// avoid mem leaks in IE.
-/******/ 						script.onerror = script.onload = null;
-/******/ 						clearTimeout(timeout);
-/******/ 						var reportError = loadingEnded();
-/******/ 						if(reportError) {
-/******/ 							var errorType = event && (event.type === 'load' ? 'missing' : event.type);
-/******/ 							var realSrc = event && event.target && event.target.src;
-/******/ 							var error = new Error('Loading chunk ' + chunkId + ' failed.\n(' + errorType + ': ' + realSrc + ')');
-/******/ 							error.type = errorType;
-/******/ 							error.request = realSrc;
-/******/ 							reportError(error);
+/******/ 					if(true) { // all chunks have JS
+/******/ 						// setup Promise in chunk cache
+/******/ 						var promise = new Promise(function(resolve, reject) {
+/******/ 							installedChunkData = installedChunks[chunkId] = [resolve, reject];
+/******/ 						});
+/******/ 						promises.push(installedChunkData[2] = promise);
+/******/ 		
+/******/ 						// start chunk loading
+/******/ 						var url = __webpack_require__.p + __webpack_require__.u(chunkId);
+/******/ 						var loadingEnded = function() {
+/******/ 							if(Object.prototype.hasOwnProperty.call(installedChunks, chunkId) && installedChunks[chunkId]) return installedChunks[chunkId][1];
+/******/ 							if(installedChunks[chunkId] !== 0) installedChunks[chunkId] = undefined;
+/******/ 						};
+/******/ 						var script = document.createElement('script');
+/******/ 						var onScriptComplete;
+/******/ 		
+/******/ 						script.charset = 'utf-8';
+/******/ 						script.timeout = 120;
+/******/ 						if (__webpack_require__.nc) {
+/******/ 							script.setAttribute("nonce", __webpack_require__.nc);
 /******/ 						}
-/******/ 					};
-/******/ 					var timeout = setTimeout(function(){
-/******/ 						onScriptComplete({ type: 'timeout', target: script });
-/******/ 					}, 120000);
-/******/ 					script.onerror = script.onload = onScriptComplete;
-/******/ 					document.head.appendChild(script);
+/******/ 						script.src = url;
+/******/ 		
+/******/ 						// create error before stack unwound to get useful stacktrace later
+/******/ 						var error = new Error();
+/******/ 						onScriptComplete = function (event) {
+/******/ 							// avoid mem leaks in IE.
+/******/ 							script.onerror = script.onload = null;
+/******/ 							clearTimeout(timeout);
+/******/ 							var reportError = loadingEnded();
+/******/ 							if(reportError) {
+/******/ 								var errorType = event && (event.type === 'load' ? 'missing' : event.type);
+/******/ 								var realSrc = event && event.target && event.target.src;
+/******/ 								error.message = 'Loading chunk ' + chunkId + ' failed.\n(' + errorType + ': ' + realSrc + ')';
+/******/ 								error.name = 'ChunkLoadError';
+/******/ 								error.type = errorType;
+/******/ 								error.request = realSrc;
+/******/ 								reportError(error);
+/******/ 							}
+/******/ 						};
+/******/ 						var timeout = setTimeout(function(){
+/******/ 							onScriptComplete({ type: 'timeout', target: script });
+/******/ 						}, 120000);
+/******/ 						script.onerror = script.onload = onScriptComplete;
+/******/ 						document.head.appendChild(script);
+/******/ 					} else installedChunks[chunkId] = 0;
 /******/ 		
 /******/ 					// no HMR
 /******/ 				}
@@ -367,7 +281,7 @@
 /******/ 		
 /******/ 		// no HMR manifest
 /******/ 		
-/******/ 		// no deferred startup
+/******/ 		// no deferred startup or startup prefetching
 /******/ 		
 /******/ 		// install a JSONP callback for chunk loading
 /******/ 		function webpackJsonpCallback(data) {
@@ -381,7 +295,7 @@
 /******/ 			var moduleId, chunkId, i = 0, resolves = [];
 /******/ 			for(;i < chunkIds.length; i++) {
 /******/ 				chunkId = chunkIds[i];
-/******/ 				if(installedChunks[chunkId]) {
+/******/ 				if(Object.prototype.hasOwnProperty.call(installedChunks, chunkId) && installedChunks[chunkId]) {
 /******/ 					resolves.push(installedChunks[chunkId][0]);
 /******/ 				}
 /******/ 				installedChunks[chunkId] = 0;
@@ -420,17 +334,10 @@
 
 ```
 Hash: 0a1b2c3d4e5f6a7b8c9d
-<<<<<<< HEAD
-Version: webpack 5.0.0-alpha.11
+Version: webpack 5.0.0-alpha.18
        Asset       Size  Chunks             Chunk Names
 35.output.js  710 bytes    {35}  [emitted]
-   output.js   10.1 KiB   {179}  [emitted]  main
-=======
-Version: webpack 4.39.0
-      Asset       Size  Chunks             Chunk Names
-1.output.js  478 bytes       1  [emitted]  
-  output.js    9.7 KiB       0  [emitted]  main
->>>>>>> f29445d4
+   output.js   10.7 KiB   {179}  [emitted]  main
 Entrypoint main = output.js
 chunk {35} 35.output.js 24 bytes [rendered]
     > ./async-loaded [0] ./example.js 6:0-24
@@ -438,7 +345,7 @@
      [exports: answer]
      [used exports unknown]
      import() ./async-loaded [0] ./example.js 6:0-24
-chunk {179} output.js (main) 400 bytes (javascript) 4.19 KiB (runtime) [entry] [rendered]
+chunk {179} output.js (main) 400 bytes (javascript) 4.67 KiB (runtime) [entry] [rendered]
     > ./example.js main
  [0] ./example.js 175 bytes {179} [built]
      [no exports]
@@ -461,24 +368,17 @@
 
 ```
 Hash: 0a1b2c3d4e5f6a7b8c9d
-<<<<<<< HEAD
-Version: webpack 5.0.0-alpha.11
+Version: webpack 5.0.0-alpha.18
        Asset       Size  Chunks             Chunk Names
 35.output.js  147 bytes    {35}  [emitted]
-   output.js   1.78 KiB   {179}  [emitted]  main
-=======
-Version: webpack 4.39.0
-      Asset       Size  Chunks             Chunk Names
-1.output.js  144 bytes       1  [emitted]  
-  output.js   2.18 KiB       0  [emitted]  main
->>>>>>> f29445d4
+   output.js   1.95 KiB   {179}  [emitted]  main
 Entrypoint main = output.js
 chunk {35} 35.output.js 24 bytes [rendered]
     > ./async-loaded ./example.js 6:0-24
  [35] ./async-loaded.js 24 bytes {35} [built]
       [exports: answer]
       import() ./async-loaded [973] ./example.js + 2 modules ./example.js 6:0-24
-chunk {179} output.js (main) 400 bytes (javascript) 4.19 KiB (runtime) [entry] [rendered]
+chunk {179} output.js (main) 400 bytes (javascript) 4.67 KiB (runtime) [entry] [rendered]
     > ./example.js main
  [973] ./example.js + 2 modules 400 bytes {179} [built]
        [no exports]
